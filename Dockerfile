FROM alpine:3.22 AS get-instant-client-step

LABEL org.opencontainers.image.source=https://github.com/prefeitura-rio/prefect_rj_iplanrio

RUN wget -O /tmp/instantclient.zip "https://download.oracle.com/otn_software/linux/instantclient/2118000/instantclient-basic-linux.x64-21.18.0.0.0dbru.zip" \
    && unzip /tmp/instantclient.zip -d /tmp \
    && rm /tmp/instantclient.zip

<<<<<<< HEAD
FROM python:3.13-slim-trixie
=======

FROM python:3.13-slim-bookworm
>>>>>>> 92f5a92c

COPY --from=get-instant-client-step /tmp/instantclient_21_18 /opt/oracle/instantclient
COPY --from=ghcr.io/astral-sh/uv:latest /uv /uvx /bin/
COPY ./openssl.cnf /etc/ssl/openssl.cnf

RUN apt-get update \
<<<<<<< HEAD
    && apt-get install --no-install-recommends -y git curl gnupg2 libaio1t64 ca-certificates \
=======

    && apt-get install --no-install-recommends -y git curl gnupg2 libaio1 ca-certificates build-essential \
>>>>>>> 92f5a92c
    && curl -fsSL https://packages.microsoft.com/keys/microsoft.asc | gpg --dearmor -o /usr/share/keyrings/microsoft-prod.gpg \
    && echo "deb [arch=amd64,arm64,armhf signed-by=/usr/share/keyrings/microsoft-prod.gpg] https://packages.microsoft.com/debian/12/prod bookworm main" > /etc/apt/sources.list.d/mssql-release.list \
    && apt-get update \
    && ACCEPT_EULA=Y apt-get install --no-install-recommends -y ffmpeg libsm6 libxext6 msodbcsql17 msodbcsql18 openssl unixodbc-dev \
    && sh -c "echo /opt/oracle/instantclient > /etc/ld.so.conf.d/oracle-instantclient.conf" \
    && ldconfig \
<<<<<<< HEAD
    && mkdir pipelines \
=======
>>>>>>> 92f5a92c
    && apt-get clean \
    && rm -rf /var/lib/apt/lists/* /var/cache/apt/archives/*<|MERGE_RESOLUTION|>--- conflicted
+++ resolved
@@ -5,34 +5,19 @@
 RUN wget -O /tmp/instantclient.zip "https://download.oracle.com/otn_software/linux/instantclient/2118000/instantclient-basic-linux.x64-21.18.0.0.0dbru.zip" \
     && unzip /tmp/instantclient.zip -d /tmp \
     && rm /tmp/instantclient.zip
-
-<<<<<<< HEAD
-FROM python:3.13-slim-trixie
-=======
-
 FROM python:3.13-slim-bookworm
->>>>>>> 92f5a92c
 
 COPY --from=get-instant-client-step /tmp/instantclient_21_18 /opt/oracle/instantclient
 COPY --from=ghcr.io/astral-sh/uv:latest /uv /uvx /bin/
 COPY ./openssl.cnf /etc/ssl/openssl.cnf
 
 RUN apt-get update \
-<<<<<<< HEAD
-    && apt-get install --no-install-recommends -y git curl gnupg2 libaio1t64 ca-certificates \
-=======
-
     && apt-get install --no-install-recommends -y git curl gnupg2 libaio1 ca-certificates build-essential \
->>>>>>> 92f5a92c
     && curl -fsSL https://packages.microsoft.com/keys/microsoft.asc | gpg --dearmor -o /usr/share/keyrings/microsoft-prod.gpg \
     && echo "deb [arch=amd64,arm64,armhf signed-by=/usr/share/keyrings/microsoft-prod.gpg] https://packages.microsoft.com/debian/12/prod bookworm main" > /etc/apt/sources.list.d/mssql-release.list \
     && apt-get update \
     && ACCEPT_EULA=Y apt-get install --no-install-recommends -y ffmpeg libsm6 libxext6 msodbcsql17 msodbcsql18 openssl unixodbc-dev \
     && sh -c "echo /opt/oracle/instantclient > /etc/ld.so.conf.d/oracle-instantclient.conf" \
     && ldconfig \
-<<<<<<< HEAD
-    && mkdir pipelines \
-=======
->>>>>>> 92f5a92c
     && apt-get clean \
     && rm -rf /var/lib/apt/lists/* /var/cache/apt/archives/*