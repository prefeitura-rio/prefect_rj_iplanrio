[project]
name = "prefect_rj_iplanrio"
version = "0.1.0"
description = "Prefect pipelines for the Rio de Janeiro City Hall."
readme = "README.md"
requires-python = ">=3.13"
dependencies = [
    "idna>=3.10",
    "iplanrio",
    "pandas>=2.2.3",
<<<<<<< HEAD
=======
    "prefect==3.4.9",
>>>>>>> 9c78029a
]

[tool.uv.sources]
iplanrio = { git = "https://github.com/prefeitura-rio/iplanrio.git" }

[tool.uv.workspace]
members = ["pipelines/*"]

[dependency-groups]
dev = ["prefect-docker>=0.6.5"]

[tool.ruff]
target-version = "py313"
line-length = 120
indent-width = 4

[tool.ruff.lint]
fixable = ["ALL"]
select = [
  "A",
  "ARG",
  "B",
  "C4",
  "DTZ",
  "E",
  "F",
  "I",
  "N",
  "PL",
  "PT",
  "PTH",
  "RUF",
  "W",
]

[tool.ruff.format]
quote-style = "double"<|MERGE_RESOLUTION|>--- conflicted
+++ resolved
@@ -8,10 +8,7 @@
     "idna>=3.10",
     "iplanrio",
     "pandas>=2.2.3",
-<<<<<<< HEAD
-=======
     "prefect==3.4.9",
->>>>>>> 9c78029a
 ]
 
 [tool.uv.sources]
