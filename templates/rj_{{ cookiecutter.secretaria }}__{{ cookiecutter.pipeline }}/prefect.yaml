--- conflicted
+++ resolved
@@ -34,10 +34,7 @@
         image: "{% raw %}{{ build-image.image_name }}:{{ build-image.tag }}{% endraw %}"
         command: uv run --package rj_{{ cookiecutter.secretaria }}__{{ cookiecutter.pipeline }} -- prefect flow-run execute
         secretName: prefect-jobs-secrets-staging
-<<<<<<< HEAD
-=======
         image_pull_policy: Always
->>>>>>> adfecacc
   - name: rj-{{ cookiecutter.secretaria | lower }}--{{ cookiecutter.pipeline }}--prod
     version: "{% raw %}{{ get-commit-hash.stdout }}{% endraw %}"
     entrypoint: pipelines/rj_{{ cookiecutter.secretaria }}__{{ cookiecutter.pipeline }}/flow.py:rj_{{ cookiecutter.secretaria }}__{{ cookiecutter.pipeline }}
@@ -49,9 +46,5 @@
       job_variables:
         image: "{% raw %}{{ build-image.image_name }}:{{ build-image.tag }}{% endraw %}"
         command: uv run --package rj_{{ cookiecutter.secretaria }}__{{ cookiecutter.pipeline }} -- prefect flow-run execute
-<<<<<<< HEAD
         secretName: prefect-jobs-secrets
-=======
-        secretName: prefect-jobs-secrets
-        image_pull_policy: Always
->>>>>>> adfecacc
+        image_pull_policy: Always