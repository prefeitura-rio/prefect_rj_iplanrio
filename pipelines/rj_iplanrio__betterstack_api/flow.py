--- conflicted
+++ resolved
@@ -38,15 +38,10 @@
     inject_bd_credentials_task(environment="prod")
 
     # 1. Credentials
-<<<<<<< HEAD
     token = get_betterstack_credentials()
     monitor_id = get_betterstack_monitor_id()
 
     
-=======
-    token = get_betterstack_credentials(infisical_secret_path=infisical_secret_path)
-
->>>>>>> 025b3f04
     # 2. Date Logic
     # Se date for passado (YYYY-MM-DD), usamos ele como from e to.
     date_range = calculate_date_range(from_date=date, to_date=date)
