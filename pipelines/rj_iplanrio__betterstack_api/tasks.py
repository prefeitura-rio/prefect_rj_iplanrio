--- conflicted
+++ resolved
@@ -71,14 +71,9 @@
     """
     Busca dados de response-times da API v2.
     """
-<<<<<<< HEAD
     url = f"{BetterStackConstants.BASE_URL_V2.value}/monitors/{monitor_id}/response-times"
 
     
-=======
-    url = f"{BetterStackConstants.BASE_URL_V2.value}/monitors/{BetterStackConstants.MONITOR_ID.value}/response-times"
-
->>>>>>> 025b3f04
     headers = {"Authorization": f"Bearer {token}"}
     params = {
         "from": date_range["from"],
@@ -101,14 +96,7 @@
             log(f"Response status: {e.response.status_code}")
             log(f"Response text: {e.response.text[:500]}")
         raise
-<<<<<<< HEAD
-    
-=======
-
-    data = response.json()
-
-    # Structure: data -> attributes -> regions (list)
->>>>>>> 025b3f04
+    
     try:
         data = response.json()
         if "data" in data and "attributes" in data["data"]:
@@ -138,10 +126,7 @@
         "per_page": 50 # Maximize page size just in case
     }
 
-<<<<<<< HEAD
-    
-=======
->>>>>>> 025b3f04
+    
     log(f"Fetching incidents from {url} with params {params}")
 
     all_incidents = []
@@ -165,7 +150,6 @@
                 log(f"Response status: {e.response.status_code}")
                 log(f"Response text: {e.response.text[:500]}")
             raise
-<<<<<<< HEAD
         except json.JSONDecodeError as e:
             log(f"Error decoding incidents JSON: {e}")
             raise
@@ -188,25 +172,6 @@
             log(f"Error parsing incidents structure: {e}")
             url = None # Stop loop if structure is broken
             
-=======
-
-        data = response.json()
-
-        # Structure: data (list), pagination (dict)
-        incidents = data.get("data", [])
-        all_incidents.extend(incidents)
-
-        # Pagination handling
-        pagination = data.get("pagination", {})
-        next_url = pagination.get("next")
-
-        if next_url:
-            url = next_url
-            params = {} # params are usually encoded in the next_url
-        else:
-            url = None
-
->>>>>>> 025b3f04
     return all_incidents
 
 
