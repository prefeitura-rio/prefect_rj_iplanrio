--- conflicted
+++ resolved
@@ -51,13 +51,6 @@
             AND datarelay_timestamp >= TIMESTAMP_SUB(CURRENT_TIMESTAMP(), INTERVAL 99999 MINUTE)
             order by datarelay_timestamp desc
       test_mode: true
-<<<<<<< HEAD
-      
-=======
-      infisical_secret_path: /wetalkie
-
->>>>>>> dab37ac5
-
   - name: rj_crm__webhook_wetalkie--prod
     version: "{{ get-commit-hash.stdout }}"
     entrypoint: pipelines/rj_crm__webhook_wetalkie/flow.py:rj_crm__webhook_wetalkie
