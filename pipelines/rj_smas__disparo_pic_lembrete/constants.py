--- conflicted
+++ resolved
@@ -101,12 +101,8 @@
           LEFT JOIN `rj-crm-registry.intermediario_rmi_telefones.int_telefone` AS tel
             ON f.celular_disparo = tel.telefone_numero_completo
           LEFT JOIN UNNEST(tel.consentimento) AS c
-<<<<<<< HEAD
           WHERE (c.indicador_quarentena = FALSE and tel.telefone_qualidade != "INVALIDO")
             or tel.telefone_numero_completo is null
-=======
-          WHERE c.indicador_quarentena = FALSE and tel.telefone_qualidade != "INVALIDO"
->>>>>>> b4edd73f
         ),
         formatted AS (
           SELECT
