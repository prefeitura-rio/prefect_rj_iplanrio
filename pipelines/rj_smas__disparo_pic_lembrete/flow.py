# -*- coding: utf-8 -*-

import os
import time

from iplanrio.pipelines_utils.bd import create_table_and_upload_to_gcs_task
from iplanrio.pipelines_utils.env import getenv_or_action, inject_bd_credentials_task
from iplanrio.pipelines_utils.prefect import rename_current_flow_run_task
from prefect import flow

from pipelines.rj_smas__disparo_pic_lembrete.constants import PicLembreteConstants
from pipelines.rj_smas__disparo_pic_lembrete.tasks import (
    check_api_status,
    create_dispatch_dfr,
    create_dispatch_payload,
    dispatch,
    get_destinations,
    printar,
    remove_duplicate_phones,
)
from pipelines.rj_smas__disparo_pic_lembrete.utils.discord import (
    send_dispatch_result_notification,
    send_dispatch_success_notification,
)
from pipelines.rj_smas__disparo_pic_lembrete.utils.tasks import (
    access_api,
    create_date_partitions,
    skip_flow_if_empty,
)


@flow(log_prints=True)
def rj_smas__disparo_pic_lembrete(
    # Parâmetros opcionais para override manual na UI.
    id_hsm: int | None = 185,
    campaign_name: str | None = None,
    cost_center_id: int | None = 38,
    chunk_size: int | None = None,
    dataset_id: str | None = None,
    table_id: str | None = None,
    dump_mode: str | None = None,
    query: str | None = None,
    query_processor_name: str | None = None,
    test_mode: bool | None = None,
    infisical_secret_path: str = "/wetalkie",
):
    dataset_id = dataset_id or PicLembreteConstants.PIC_LEMBRETE_DATASET_ID.value
    table_id = table_id or PicLembreteConstants.PIC_LEMBRETE_TABLE_ID.value
    dump_mode = dump_mode or PicLembreteConstants.PIC_LEMBRETE_DUMP_MODE.value
    id_hsm = id_hsm or PicLembreteConstants.PIC_LEMBRETE_ID_HSM.value
    campaign_name = campaign_name or PicLembreteConstants.PIC_LEMBRETE_CAMPAIGN_NAME.value
    cost_center_id = cost_center_id or PicLembreteConstants.PIC_LEMBRETE_COST_CENTER_ID.value
    chunk_size = chunk_size or PicLembreteConstants.PIC_LEMBRETE_CHUNK_SIZE.value
    query = query or PicLembreteConstants.PIC_LEMBRETE_QUERY.value
<<<<<<< HEAD
    query_processor_name = (
        query_processor_name
        or PicLembreteConstants.PIC_LEMBRETE_QUERY_PROCESSOR_NAME.value
    )
    test_mode = (
        test_mode if test_mode is not None else PicLembreteConstants.PIC_LEMBRETE_TEST_MODE.value
    )

    # Se test_mode ativado, usar query mock ao invés da query real
    if test_mode:
        query = PicLembreteConstants.PIC_LEMBRETE_QUERY_MOCK.value
        print("⚠️  MODO DE TESTE ATIVADO - Disparos para números de teste apenas")
=======
    query_processor_name = query_processor_name or PicLembreteConstants.PIC_LEMBRETE_QUERY_PROCESSOR_NAME.value
>>>>>>> 55746911

    billing_project_id = PicLembreteConstants.PIC_LEMBRETE_BILLING_PROJECT_ID.value

    destinations = getenv_or_action("PIC_LEMBRETE__DESTINATIONS", action="ignore")

    rename_flow_run = rename_current_flow_run_task(new_name=f"{table_id}_{dataset_id}")
    crd = inject_bd_credentials_task(environment="prod")  # noqa

    api = access_api(
        infisical_secret_path,
        "wetalkie_url",
        "wetalkie_user",
        "wetalkie_pass",
        login_route="users/login",
    )

    api_status = check_api_status(api)

    destinations_result = get_destinations(
        destinations=destinations,
        query=query,
        billing_project_id=billing_project_id,
        query_processor_name=query_processor_name,
    )

    validated_destinations = skip_flow_if_empty(
        data=destinations_result,
        message="No destinations found from query. Skipping flow execution.",
    )

    unique_destinations = remove_duplicate_phones(validated_destinations)

    # Log destination counts for tracking
    print(f"Total unique destinations to dispatch: {len(unique_destinations)}")

    if api_status:
        dispatch_payload = create_dispatch_payload(
            campaign_name=campaign_name,
            cost_center_id=cost_center_id,
            destinations=unique_destinations,
        )

        printar(id_hsm)

        dispatch_date = dispatch(
            api=api,
            id_hsm=id_hsm,
            dispatch_payload=dispatch_payload,
            chunk=chunk_size,
        )

        print(f"Dispatch completed successfully for {len(unique_destinations)} destinations")

        # Calculate total batches
        from math import ceil

        total_batches = ceil(len(unique_destinations) / chunk_size)

        # Send Discord notification
        send_dispatch_success_notification(
            total_dispatches=len(unique_destinations),
            dispatch_date=dispatch_date,
            id_hsm=id_hsm,
            campaign_name=campaign_name,
            cost_center_id=cost_center_id,
            total_batches=total_batches,
            sample_destination=unique_destinations[0] if unique_destinations else None,
            test_mode=test_mode,
        )

        dfr = create_dispatch_dfr(
            id_hsm=id_hsm,
            original_destinations=unique_destinations,
            campaign_name=campaign_name,
            cost_center_id=cost_center_id,
            dispatch_date=dispatch_date,
        )

        print(f"DataFrame created with {len(dfr)} records for BigQuery upload")

        partitions_path = create_date_partitions(
            dataframe=dfr,
            partition_column="dispatch_date",
            file_format="csv",
            root_folder="./data_dispatch/",
        )

        if not partitions_path:
            raise ValueError("partitions_path is None - partition creation failed")

        if not os.path.exists(partitions_path):
            raise ValueError(f"partitions_path does not exist: {partitions_path}")

        print(f"Generated partitions_path: {partitions_path}")
        if os.path.exists(partitions_path):
            files_in_path = []
            for root, dirs, files in os.walk(partitions_path):
                files_in_path.extend([os.path.join(root, f) for f in files])
            print(f"Files in partitions path: {files_in_path}")

        create_table = create_table_and_upload_to_gcs_task(
            data_path=partitions_path,
            dataset_id=dataset_id,
            table_id=table_id,
            dump_mode=dump_mode,
            biglake_table=False,
        )

        # Wait 15 minutes before querying results
        print("Waiting 15 minutes before checking dispatch results...")
        time.sleep(15 * 60)  # 15 minutes in seconds

        # Send results notification with BigQuery data
        send_dispatch_result_notification(
            total_dispatches=len(unique_destinations),
            dispatch_date=dispatch_date,
            id_hsm=id_hsm,
            campaign_name=campaign_name,
            cost_center_id=cost_center_id,
            total_batches=total_batches,
            test_mode=test_mode,
        )<|MERGE_RESOLUTION|>--- conflicted
+++ resolved
@@ -48,26 +48,28 @@
     table_id = table_id or PicLembreteConstants.PIC_LEMBRETE_TABLE_ID.value
     dump_mode = dump_mode or PicLembreteConstants.PIC_LEMBRETE_DUMP_MODE.value
     id_hsm = id_hsm or PicLembreteConstants.PIC_LEMBRETE_ID_HSM.value
-    campaign_name = campaign_name or PicLembreteConstants.PIC_LEMBRETE_CAMPAIGN_NAME.value
-    cost_center_id = cost_center_id or PicLembreteConstants.PIC_LEMBRETE_COST_CENTER_ID.value
+    campaign_name = (
+        campaign_name or PicLembreteConstants.PIC_LEMBRETE_CAMPAIGN_NAME.value
+    )
+    cost_center_id = (
+        cost_center_id or PicLembreteConstants.PIC_LEMBRETE_COST_CENTER_ID.value
+    )
     chunk_size = chunk_size or PicLembreteConstants.PIC_LEMBRETE_CHUNK_SIZE.value
     query = query or PicLembreteConstants.PIC_LEMBRETE_QUERY.value
-<<<<<<< HEAD
     query_processor_name = (
         query_processor_name
         or PicLembreteConstants.PIC_LEMBRETE_QUERY_PROCESSOR_NAME.value
     )
     test_mode = (
-        test_mode if test_mode is not None else PicLembreteConstants.PIC_LEMBRETE_TEST_MODE.value
+        test_mode
+        if test_mode is not None
+        else PicLembreteConstants.PIC_LEMBRETE_TEST_MODE.value
     )
 
     # Se test_mode ativado, usar query mock ao invés da query real
     if test_mode:
         query = PicLembreteConstants.PIC_LEMBRETE_QUERY_MOCK.value
         print("⚠️  MODO DE TESTE ATIVADO - Disparos para números de teste apenas")
-=======
-    query_processor_name = query_processor_name or PicLembreteConstants.PIC_LEMBRETE_QUERY_PROCESSOR_NAME.value
->>>>>>> 55746911
 
     billing_project_id = PicLembreteConstants.PIC_LEMBRETE_BILLING_PROJECT_ID.value
 
@@ -119,7 +121,9 @@
             chunk=chunk_size,
         )
 
-        print(f"Dispatch completed successfully for {len(unique_destinations)} destinations")
+        print(
+            f"Dispatch completed successfully for {len(unique_destinations)} destinations"
+        )
 
         # Calculate total batches
         from math import ceil
