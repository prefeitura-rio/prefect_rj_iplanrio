# -*- coding: utf-8 -*-
"""Fluxo responsável por preparar imagens e QRCodes do SISBICHO."""

from iplanrio.pipelines_utils.bd import create_table_and_upload_to_gcs_task
from iplanrio.pipelines_utils.env import inject_bd_credentials_task
from iplanrio.pipelines_utils.logging import log
from iplanrio.pipelines_utils.prefect import rename_current_flow_run_task
from prefect import flow

from pipelines.rj_iplanrio__sisbicho_images.constants import SisbichoImagesConstants
from pipelines.rj_iplanrio__sisbicho_images.tasks import (
    fetch_sisbicho_media_task,
    process_single_batch,
)
from pipelines.rj_iplanrio__sisbicho_images.utils.tasks import create_date_partitions


@flow(log_prints=True)
def rj_iplanrio__sisbicho_images(
    source_dataset_id: str | None = None,
    source_table_id: str | None = None,
    dataset_id: str | None = None,
    table_id: str | None = None,
    dump_mode: str | None = None,
    materialize_after_dump: bool | None = None,
    storage_bucket: str | None = None,
    storage_prefix: str | None = None,
    billing_project_id: str | None = None,
    storage_project_id: str | None = None,
    credential_bucket: str | None = None,
    batch_size: int = 100,
    max_records: int | None = 1000,
):
    constants = SisbichoImagesConstants

    log("Fluxo rj_iplanrio__sisbicho_images – versão pós-93432b5")

    dataset_id = dataset_id or constants.TARGET_DATASET.value
    table_id = table_id or constants.TARGET_TABLE.value
    dump_mode = dump_mode or constants.DUMP_MODE.value
    storage_bucket = storage_bucket or constants.IMAGE_BUCKET.value
    storage_prefix = storage_prefix or constants.IMAGE_PREFIX.value
    billing_project_id = billing_project_id or constants.BILLING_PROJECT.value
    storage_project_id = storage_project_id or constants.STORAGE_PROJECT.value
    credential_bucket = credential_bucket or constants.CREDENTIAL_BUCKET.value
    source_dataset_id = source_dataset_id or constants.SOURCE_DATASET.value
    source_table_id = source_table_id or constants.SOURCE_TABLE.value
    materialize_after_dump = (
        materialize_after_dump if materialize_after_dump is not None else constants.MATERIALIZE_AFTER_DUMP.value
    )

    rename_flow_run = rename_current_flow_run_task(new_name=f"{table_id}_{dataset_id}")
    credentials = inject_bd_credentials_task(environment="prod", wait_for=[rename_flow_run])

    client, source_table, target_table, identifier_field, total_count = fetch_sisbicho_media_task(
        billing_project_id=billing_project_id,
        credential_bucket=credential_bucket,
        source_dataset_id=source_dataset_id,
        source_table_id=source_table_id,
        target_dataset_id=dataset_id,
        target_table_id=table_id,
        batch_size=batch_size,
        max_records=max_records,
        wait_for=[credentials],
    )

    if total_count == 0:
        log("Nenhum registro com QRCode ou foto encontrado. Fluxo finalizado sem alterações.")
        return []

    log(f"Processando {total_count} registros em lotes de {batch_size}")
    total_processed = 0

    for offset in range(0, total_count, batch_size):
        log(f"Processando lote {offset // batch_size + 1} de {(total_count + batch_size - 1) // batch_size}")

        batch_output = process_single_batch(
            client=client,
            source_table=source_table,
            target_table=target_table,
            identifier_field=identifier_field,
            offset=offset,
            batch_size=batch_size,
            storage_bucket=storage_bucket,
            storage_prefix=storage_prefix,
            billing_project_id=billing_project_id,
            storage_project_id=storage_project_id,
        )

        if not batch_output.empty:
            partitions_path = create_date_partitions(
                dataframe=batch_output,
                partition_column=constants.PARTITION_COLUMN.value,
                file_format=constants.FILE_FORMAT.value,
                root_folder=constants.ROOT_FOLDER.value,
                append_mode=True,
            )

            # Tenta criar tabela e fazer upload, com recovery para tabela vazia
            try:
                create_table_and_upload_to_gcs_task(
                    data_path=partitions_path,
                    dataset_id=dataset_id,
                    table_id=table_id,
                    dump_mode=dump_mode,
                    source_format=constants.FILE_FORMAT.value,
                    biglake_table=False,
                )
            except Exception as exc:
                error_msg = str(exc).lower()
                # Detecta tabela vazia que causa erro no basedosdados
                if "cannot query hive partitioned data" in error_msg and "without any associated files" in error_msg:
<<<<<<< HEAD
                    log("[RECOVERY] Erro de tabela vazia detectado em create_table. Deletando tabela...")
=======
                    log(f"[RECOVERY] Erro de tabela vazia detectado em create_table. Deletando tabela...")
>>>>>>> 2a49eee1
                    try:
                        client.delete_table(target_table, not_found_ok=True)
                        log(f"[RECOVERY] Tabela {target_table} deletada. Tentando criar novamente...")
                        create_table_and_upload_to_gcs_task(
                            data_path=partitions_path,
                            dataset_id=dataset_id,
                            table_id=table_id,
                            dump_mode=dump_mode,
                            source_format=constants.FILE_FORMAT.value,
                            biglake_table=False,
                        )
<<<<<<< HEAD
                        log("[RECOVERY] Tabela criada com sucesso após recovery.")
=======
                        log(f"[RECOVERY] Tabela criada com sucesso após recovery.")
>>>>>>> 2a49eee1
                    except Exception as retry_exc:
                        log(f"[ERRO] Falha no retry após deletar tabela: {retry_exc}")
                        raise
                else:
                    # Outro tipo de erro - propaga
                    raise

            total_processed += len(batch_output)

            log(f"Lote gravado no BigQuery. Total acumulado: {total_processed} registros")

    if total_processed == 0:
        log("Após processamento não há dados para gravar. Fluxo encerrado.")
        return []

    log(f"Processamento concluído. Total de registros: {total_processed}")

    if materialize_after_dump:
        log("Nenhuma materialização configurada para este fluxo. Ignorando flag materialize_after_dump.")

    log("Fluxo concluído com sucesso!!")
    return<|MERGE_RESOLUTION|>--- conflicted
+++ resolved
@@ -110,11 +110,7 @@
                 error_msg = str(exc).lower()
                 # Detecta tabela vazia que causa erro no basedosdados
                 if "cannot query hive partitioned data" in error_msg and "without any associated files" in error_msg:
-<<<<<<< HEAD
-                    log("[RECOVERY] Erro de tabela vazia detectado em create_table. Deletando tabela...")
-=======
                     log(f"[RECOVERY] Erro de tabela vazia detectado em create_table. Deletando tabela...")
->>>>>>> 2a49eee1
                     try:
                         client.delete_table(target_table, not_found_ok=True)
                         log(f"[RECOVERY] Tabela {target_table} deletada. Tentando criar novamente...")
@@ -126,11 +122,7 @@
                             source_format=constants.FILE_FORMAT.value,
                             biglake_table=False,
                         )
-<<<<<<< HEAD
-                        log("[RECOVERY] Tabela criada com sucesso após recovery.")
-=======
                         log(f"[RECOVERY] Tabela criada com sucesso após recovery.")
->>>>>>> 2a49eee1
                     except Exception as retry_exc:
                         log(f"[ERRO] Falha no retry após deletar tabela: {retry_exc}")
                         raise
