# -*- coding: utf-8 -*-
"""Tasks do fluxo rj_iplanrio__sisbicho_images."""

from __future__ import annotations

import hashlib
import json
from datetime import datetime, timezone
from typing import Iterable

import cv2
import numpy as np
import pandas as pd
from basedosdados import Base
from google.cloud import bigquery, storage
from google.cloud.exceptions import NotFound
from iplanrio.pipelines_utils.logging import log
from prefect import task

from pipelines.rj_iplanrio__sisbicho_images.utils.tasks import (
    MAGIC_NUMBERS,
    PdfDetectedError,
    detect_and_decode,
)


def _ensure_staging_dataset(dataset_id: str) -> str:
    """Garante que o dataset termine com _staging."""

    dataset_id = (dataset_id or "").strip()
    return dataset_id if dataset_id.endswith("_staging") else f"{dataset_id}_staging"


def _try_query_row_count(client: bigquery.Client, table: str) -> int | None:
    """Executa SELECT COUNT(*) para obter contagem real de linhas."""

    query = f"SELECT COUNT(*) AS total FROM `{table}`"
    job_config = bigquery.QueryJobConfig(
        use_query_cache=True,
        use_legacy_sql=False,
    )

    try:
        result = client.query(query, job_config=job_config).result()
        return next(result).total
    except Exception:
        return None


def _infer_identifier_field(schema: Iterable[bigquery.SchemaField]) -> str:
    """Identifica o campo que será usado como chave do animal."""

    preferred = (
        "animal_id",
        "id_animal",
        "id",
        "id_animal_prontuario",
        "codigo_animal",
        "codigo",
        "identificador",
    )
    available = {field.name.lower(): field.name for field in schema}

    for candidate in preferred:
        if candidate.lower() in available:
            return available[candidate.lower()]

    for field in schema:
        name = field.name.lower()
        if name not in {"qrcode_dados", "foto_dados"}:
            return field.name

    raise ValueError("Não foi possível identificar uma coluna para chave do animal.")


def _strip_data_uri_prefix(value: str) -> str:
    if "," in value and value.lower().startswith("data:"):
        return value.split(",", 1)[1]
    return value


def _coerce_to_base64_text(value: object) -> str:
    if value is None:
        return ""
    if isinstance(value, bytes):
        try:
            return value.decode("ascii")
        except UnicodeDecodeError as exc:
            msg = (
                "Valor de imagem em bytes não pôde ser decodificado como ASCII/Base64. "
                "Registro não atende ao formato esperado."
            )
            log(f"[ERRO CRÍTICO] {msg} Detalhes: {exc}")
            raise ValueError(msg) from exc
    return str(value)


def _looks_like_base64(value: str) -> bool:
    value = value.strip()
    if not value:
        return False
    allowed = set("ABCDEFGHIJKLMNOPQRSTUVWXYZabcdefghijklmnopqrstuvwxyz0123456789+/=\n\r")
    return set(value) <= allowed and len(value) % 4 == 0


def _bytes_to_text(decoded_bytes: bytes) -> str | None:
    for encoding in ("utf-8", "latin-1"):
        try:
            return decoded_bytes.decode(encoding).strip()
        except UnicodeDecodeError:
            continue
    return None


def _contains_magic_number(decoded_bytes: bytes) -> bool:
    return any(decoded_bytes.startswith(magic) for magic in MAGIC_NUMBERS)


def _sanitize_identifier(identifier: object) -> str:
    text = str(identifier).strip()
    if not text:
        return "sem_identificador"
    return "".join(ch if ch.isalnum() or ch in {"-", "_"} else "_" for ch in text)


def _decode_qrcode_bytes(image_bytes: bytes) -> str | None:
    """Lê o conteúdo textual presente em um QR Code representado como imagem."""

    array = np.frombuffer(image_bytes, dtype=np.uint8)
    image = cv2.imdecode(array, cv2.IMREAD_GRAYSCALE)
    if image is None:
        log("[ERRO] Não foi possível decodificar bytes do QR Code em imagem.")
        return None

    detector = cv2.QRCodeDetector()
    payload, _, _ = detector.detectAndDecode(image)
    if not payload:
        return None

    payload = payload.strip()
    return payload or None


def _normalize_qrcode_payload(text: str) -> str | None:
    """Converte o texto lido do QR Code em JSON com chaves intactas."""

    if text is None:
        return None

    cleaned = text.strip()
    if not cleaned:
        return None

    # Primeiro, tenta parsear como JSON nativo.
    try:
        parsed = json.loads(cleaned)
    except json.JSONDecodeError:
        parsed = None

    if isinstance(parsed, (dict, list)):
        return json.dumps(parsed, ensure_ascii=False)
    if isinstance(parsed, str):
        cleaned = parsed.strip()

    lines = [line.strip() for line in cleaned.replace("\r", "\n").split("\n") if line.strip()]
    payload_dict: dict[str, str] = {}
    current_key: str | None = None

    for line in lines:
        if ":" in line:
            key, value = line.split(":", 1)
            key = key.strip()
            value = value.strip()
            if key:
                payload_dict[key] = value
                current_key = key
                continue

        if current_key:
            extra = line.strip()
            if extra:
                existing = payload_dict.get(current_key, "")
                payload_dict[current_key] = f"{existing} {extra}".strip() if existing else extra
        else:
            payload_dict.setdefault("observacao", "")
            payload_dict["observacao"] = (
                f"{payload_dict['observacao']} {line}".strip() if payload_dict["observacao"] else line
            )

    if payload_dict:
        return json.dumps(payload_dict, ensure_ascii=False)

    return cleaned


def _extract_qrcode_payload(value: str) -> str | None:
    if value is None:
        return None

    candidate = _coerce_to_base64_text(value).strip()
    if not candidate:
        return None

    cleaned = _strip_data_uri_prefix(candidate)
    if not _looks_like_base64(cleaned):
        return None

    try:
        image_bytes = detect_and_decode(cleaned)
    except PdfDetectedError:
        log("[QRCode] PDF detectado - registro ignorado")
        return None
    except ValueError as exc:
        log(f"[QRCode] Falha ao decodificar: {exc}")
        return None

    payload = _decode_qrcode_bytes(image_bytes)
    if payload:
        normalized_payload = _normalize_qrcode_payload(payload)
        if normalized_payload:
            return normalized_payload

    # Verifica se é imagem antes de tentar converter para texto
    if _contains_magic_number(image_bytes):
        return None

    decoded_text = _bytes_to_text(image_bytes)
    if decoded_text:
        normalized_payload = _normalize_qrcode_payload(decoded_text)
        if normalized_payload:
            return normalized_payload

    return None


def _infer_extension(image_bytes: bytes) -> str:
    for magic, extension in MAGIC_NUMBERS.items():
        if image_bytes.startswith(magic):
            if extension == "jpeg":
                return "jpg"
            return extension
    return "bin"


def _extension_to_content_type(extension: str) -> str:
    mapping = {
        "png": "image/png",
        "jpg": "image/jpeg",
        "jpeg": "image/jpeg",
        "gif": "image/gif",
    }
    return mapping.get(extension.lower(), "application/octet-stream")


def _get_total_count(
    client: bigquery.Client,
    source_table: str,
    target_table: str,
    identifier_field: str,
) -> tuple[int, bool]:
    """Retorna o número total de registros com mídia disponível que ainda não foram processados.

    Returns:
        tuple: (total_count, table_is_empty)
            - total_count: número de registros a processar
            - table_is_empty: True se a tabela existe mas está vazia
    """

    # Verifica se a tabela de destino existe
    table_is_empty = False
    try:
        target_table_ref = client.get_table(target_table)
        table_exists = True
        row_count = target_table_ref.num_rows
        if row_count == 0 and getattr(target_table_ref, "external_data_configuration", None) is not None:
            precise_count = _try_query_row_count(client, target_table)
            if precise_count is not None:
                row_count = precise_count
    except NotFound:
        log(f"Tabela {target_table} não existe. Primeira execução: processando todos os registros.")
        table_exists = False

    if table_exists:
        # Query incremental com LEFT JOIN
        count_query = f"""
            SELECT COUNT(*) as total
            FROM `{source_table}` AS src
            LEFT JOIN `{target_table}` AS tgt
                ON CAST(src.{identifier_field} AS STRING) = tgt.id_animal
            WHERE (src.qrcode_dados IS NOT NULL OR src.foto_dados IS NOT NULL)
              AND tgt.id_animal IS NULL
        """

        try:
            result = client.query(count_query).result()
            total = next(result).total
            return total, table_is_empty
        except Exception as exc:
            error_msg = str(exc).lower()
            # Detecta tabela vazia (Hive partition sem arquivos)
            if "cannot query hive partitioned data" in error_msg and "without any associated files" in error_msg:
                log(f"[INFO] Tabela {target_table} existe mas está vazia. Será deletada e recriada.")
                table_exists = False
                table_is_empty = True
            else:
                # Outro tipo de erro - propaga
                log(f"[ERRO] Falha ao executar query incremental: {exc}")
                raise

    # Query completa (primeira carga ou tabela vazia)
    count_query = f"""
        SELECT COUNT(*) as total
        FROM `{source_table}` AS src
        WHERE (src.qrcode_dados IS NOT NULL OR src.foto_dados IS NOT NULL)
    """

    result = client.query(count_query).result()
    total = next(result).total
    log(f"Total de registros a processar (primeira carga): {total}")
    return total, table_is_empty


@task
def fetch_sisbicho_media_task(
    billing_project_id: str,
    credential_bucket: str,
    source_dataset_id: str,
    source_table_id: str,
    target_dataset_id: str,
    target_table_id: str,
    batch_size: int = 1000,
    max_records: int | None = None,
) -> tuple[bigquery.Client, str, str, str, int]:
    """
    Prepara query para processar dados do SISBICHO em lotes.

    Retorna informações necessárias para processar em batches:
    - Cliente BigQuery configurado
    - Nome da tabela fonte (source)
    - Nome da tabela destino (target)
    - Nome do campo identificador
    - Total de registros a processar
    """
    credentials = Base(bucket_name=credential_bucket)._load_credentials(mode="prod")
    client = bigquery.Client(credentials=credentials, project=billing_project_id)

    source_table = f"{billing_project_id}.{source_dataset_id}.{source_table_id}"
    effective_target_dataset = _ensure_staging_dataset(target_dataset_id)
    target_table = f"{billing_project_id}.{effective_target_dataset}.{target_table_id}"

    table = client.get_table(source_table)
    identifier_field = _infer_identifier_field(table.schema)

    total_count, table_is_empty = _get_total_count(client, source_table, target_table, identifier_field)

    # Se a tabela está vazia (corrompida), deleta para o basedosdados recriar do zero
    if table_is_empty:
        log(f"[RECOVERY] Deletando tabela vazia {target_table}...")
        try:
            client.delete_table(target_table, not_found_ok=True)
            log(f"[RECOVERY] Tabela {target_table} deletada com sucesso. Será recriada na primeira gravação.")
        except Exception as exc:
            log(f"[ERRO] Falha ao deletar tabela vazia: {exc}")
            raise

    if max_records:
        total_count = min(total_count, max_records)

    log(f"Total de registros a processar: {total_count}")
    log(f"Tamanho do lote: {batch_size}")

    return client, source_table, target_table, identifier_field, total_count


def fetch_batch(
    client: bigquery.Client,
    source_table: str,
    target_table: str,
    identifier_field: str,
    offset: int,
    batch_size: int,
) -> pd.DataFrame:
    """Busca um lote específico de dados do BigQuery, excluindo animais já processados."""

    # Extrai dataset e project da source_table para montar as outras tabelas
    parts = source_table.split(".")
    project_dataset = ".".join(parts[:-1])

    # Verifica se a tabela de destino existe
    try:
        target_table_ref = client.get_table(target_table)
        table_exists = True
    except NotFound:
        table_exists = False

    if table_exists:
        # Query incremental com LEFT JOIN
        query = f"""
            WITH animal_unico AS (
                SELECT
                    {identifier_field},
                    qrcode_dados,
                    foto_dados,
                    ROW_NUMBER() OVER (PARTITION BY {identifier_field} ORDER BY datalake_loaded_at DESC) as rn
                FROM `{source_table}`
                WHERE qrcode_dados IS NOT NULL OR foto_dados IS NOT NULL
            )
            SELECT
                CAST(a.{identifier_field} AS STRING) AS animal_identifier,
                prop.cpf_numero AS cpf,
                a.qrcode_dados,
                a.foto_dados
            FROM animal_unico a
            LEFT JOIN `{target_table}` AS tgt
                ON CAST(a.{identifier_field} AS STRING) = tgt.id_animal
            LEFT JOIN `{project_dataset}.animal_proprietario` AS ap
                ON a.{identifier_field} = ap.id_animal
                AND ap.fim_datahora IS NULL
            LEFT JOIN `{project_dataset}.proprietario` AS prop
                ON ap.id_proprietario = prop.id_proprietario
            WHERE a.rn = 1
              AND tgt.id_animal IS NULL
            LIMIT {batch_size}
            OFFSET {offset}
        """.strip()

<<<<<<< HEAD
        log(f"[DEBUG FETCH] Buscando lote INCREMENTAL: offset={offset}, limit={batch_size}")
        log(f"[DEBUG FETCH] Query: {query[:500]}...")

=======
>>>>>>> f65b8aed
        job_config = bigquery.QueryJobConfig(
            use_query_cache=True,
            use_legacy_sql=False,
        )

        try:
            query_job = client.query(query, job_config=job_config)
            dataframe = query_job.result().to_dataframe()
            return dataframe
        except Exception as exc:
            error_msg = str(exc).lower()
            # Detecta tabela vazia (Hive partition sem arquivos)
            if "cannot query hive partitioned data" in error_msg and "without any associated files" in error_msg:
                log(f"[INFO] Tabela {target_table} existe mas está vazia. Usando query sem JOIN.")
                table_exists = False
            else:
                # Outro tipo de erro - propaga
                raise

    # Query completa (primeira carga ou tabela vazia)
    query = f"""
        WITH animal_unico AS (
            SELECT
                {identifier_field},
                qrcode_dados,
                foto_dados,
                ROW_NUMBER() OVER (PARTITION BY {identifier_field} ORDER BY datalake_loaded_at DESC) as rn
            FROM `{source_table}`
            WHERE qrcode_dados IS NOT NULL OR foto_dados IS NOT NULL
        )
        SELECT
            CAST(a.{identifier_field} AS STRING) AS animal_identifier,
            prop.cpf_numero AS cpf,
            a.qrcode_dados,
            a.foto_dados
        FROM animal_unico a
        LEFT JOIN `{project_dataset}.animal_proprietario` AS ap
            ON a.{identifier_field} = ap.id_animal
            AND ap.fim_datahora IS NULL
        LEFT JOIN `{project_dataset}.proprietario` AS prop
            ON ap.id_proprietario = prop.id_proprietario
        WHERE a.rn = 1
        LIMIT {batch_size}
        OFFSET {offset}
    """.strip()

    job_config = bigquery.QueryJobConfig(
        use_query_cache=True,
        use_legacy_sql=False,
    )

    query_job = client.query(query, job_config=job_config)
    dataframe = query_job.result().to_dataframe()
    return dataframe


@task
def extract_qrcode_payload_task(dataframe: pd.DataFrame) -> pd.DataFrame:
    """Cria coluna com o payload do QRCode a partir da coluna codificada."""

    if dataframe.empty:
        return dataframe.assign(qrcode_payload=pd.Series(dtype="string"))

    df = dataframe.copy()
    df["qrcode_payload"] = df["qrcode_dados"].apply(_extract_qrcode_payload)

    return df


@task
def upload_pet_images_task(
    dataframe: pd.DataFrame,
    storage_bucket: str,
    storage_prefix: str,
    storage_project_id: str,
) -> pd.DataFrame:
    """Faz o upload das imagens dos pets para o GCS e retorna a URL final."""

    if dataframe.empty:
        return dataframe.assign(foto_url=pd.Series(dtype="string"), foto_blob_path=pd.Series(dtype="string"))

    storage_client = storage.Client(project=storage_project_id)
    bucket = storage_client.bucket(storage_bucket)

    foto_urls: list[str | None] = []
    blob_paths: list[str | None] = []
    uploaded_count = 0
    skipped_count = 0
    pdf_count = 0

    for _, row in dataframe.iterrows():
        raw_value = row.get("foto_dados")
        identifier = row.get("animal_identifier")
        safe_identifier = _sanitize_identifier(identifier)

        if raw_value is None or str(raw_value).strip() == "":
            foto_urls.append(None)
            blob_paths.append(None)
            continue

        raw_text = _coerce_to_base64_text(raw_value)
        cleaned = _strip_data_uri_prefix(raw_text)

        try:
            image_bytes = detect_and_decode(cleaned)
        except PdfDetectedError:
            log(f"[Foto] PDF detectado para animal {identifier} - registro ignorado")
            foto_urls.append(None)
            blob_paths.append(None)
            pdf_count += 1
            continue
        except ValueError as exc:
            log(f"[ERRO] Falha ao decodificar Base64 do animal {identifier}: {exc}")
            raise ValueError(
                f"Decode de Base64 falhou para animal {identifier}. "
                f"Batch abortado para evitar transferência de dados incompletos."
            ) from exc

        extension = _infer_extension(image_bytes)
        content_type = _extension_to_content_type(extension)
        digest = hashlib.sha1(image_bytes).hexdigest()
        blob_name = f"{storage_prefix}/animal_id={safe_identifier}/{digest}.{extension}"
        blob = bucket.blob(blob_name)

        try:
            exists = blob.exists(storage_client)
        except NotFound:
            exists = False

        if not exists:
            blob.upload_from_string(image_bytes, content_type=content_type)
            blob.metadata = {"sha1": digest}
            blob.patch()
            uploaded_count += 1
        else:
            skipped_count += 1

        public_url = f"https://storage.googleapis.com/{storage_bucket}/{blob_name}"
        foto_urls.append(public_url)
        blob_paths.append(blob_name)

    log(f"[Upload] {uploaded_count} imagens enviadas, {skipped_count} já existiam, {pdf_count} PDFs ignorados")

    df = dataframe.copy()
    df["foto_url"] = foto_urls
    df["foto_blob_path"] = blob_paths
    return df


@task
def build_output_dataframe_task(dataframe: pd.DataFrame) -> pd.DataFrame:
    """Prepara o DataFrame final a ser persistido no BigQuery."""

    if dataframe.empty:
        return dataframe.assign(
            foto_url=pd.Series(dtype="string"),
            foto_blob_path=pd.Series(dtype="string"),
            qrcode_payload=pd.Series(dtype="string"),
            ingestao_data=pd.Series(dtype="datetime64[ns]"),
        )

    df = dataframe.copy()
    df["ingestao_data"] = datetime.now(timezone.utc)

    selected_columns = [
        "animal_identifier",
        "qrcode_payload",
        "foto_url",
        "foto_blob_path",
        "ingestao_data",
    ]
    return df[selected_columns]


def process_single_batch(
    client: bigquery.Client,
    source_table: str,
    target_table: str,
    identifier_field: str,
    offset: int,
    batch_size: int,
    storage_bucket: str,
    storage_prefix: str,
    billing_project_id: str,
    storage_project_id: str,
) -> pd.DataFrame:
    """
    Processa um único lote: busca dados, extrai QR code, faz upload de imagens.

    Retorna o DataFrame processado pronto para gravar no BigQuery.
    """
    # Fetch batch
    batch_df = fetch_batch(client, source_table, target_table, identifier_field, offset, batch_size)

    if batch_df.empty:
        log(f"Lote vazio no offset {offset}. Pulando.")
        return pd.DataFrame()

    # Extract QR code payload
    batch_df = _extract_qrcode_payload_batch(batch_df)

    # Upload images
    batch_df = _upload_batch_images(
        batch_df,
        storage_bucket,
        storage_prefix,
        storage_project_id,
    )

    # Build output
    output_df = _build_batch_output(batch_df)

    return output_df


def _extract_qrcode_payload_batch(dataframe: pd.DataFrame) -> pd.DataFrame:
    """Versão sem @task para processar QR codes em lote."""
    if dataframe.empty:
        return dataframe.assign(qrcode_payload=pd.Series(dtype="string"))

    df = dataframe.copy()
    df["qrcode_payload"] = df["qrcode_dados"].apply(_extract_qrcode_payload)
    return df


def _upload_batch_images(
    dataframe: pd.DataFrame,
    storage_bucket: str,
    storage_prefix: str,
    storage_project_id: str,
) -> pd.DataFrame:
    """Versão sem @task para upload de imagens em lote."""
    if dataframe.empty:
        return dataframe.assign(foto_url=pd.Series(dtype="string"), foto_blob_path=pd.Series(dtype="string"))

    storage_client = storage.Client(project=storage_project_id)
    bucket = storage_client.bucket(storage_bucket)

    foto_urls: list[str | None] = []
    blob_paths: list[str | None] = []
    uploaded_count = 0
    skipped_count = 0
    pdf_count = 0

    for _, row in dataframe.iterrows():
        raw_value = row.get("foto_dados")
        identifier = row.get("animal_identifier")
        safe_identifier = _sanitize_identifier(identifier)

        if raw_value is None or str(raw_value).strip() == "":
            foto_urls.append(None)
            blob_paths.append(None)
            continue

        raw_text = _coerce_to_base64_text(raw_value)
        cleaned = _strip_data_uri_prefix(raw_text)

        try:
            image_bytes = detect_and_decode(cleaned)
        except PdfDetectedError:
            log(f"[Foto] PDF detectado para animal {identifier} - registro ignorado")
            foto_urls.append(None)
            blob_paths.append(None)
            pdf_count += 1
            continue
        except ValueError as exc:
            log(f"[ERRO] Falha ao decodificar Base64 do animal {identifier}: {exc}")
            raise ValueError(
                f"Decode de Base64 falhou para animal {identifier}. "
                f"Batch abortado para evitar transferência de dados incompletos."
            ) from exc

        extension = _infer_extension(image_bytes)
        content_type = _extension_to_content_type(extension)
        digest = hashlib.sha1(image_bytes).hexdigest()
        blob_name = f"{storage_prefix}/animal_id={safe_identifier}/{digest}.{extension}"
        blob = bucket.blob(blob_name)

        try:
            exists = blob.exists(storage_client)
        except NotFound:
            exists = False

        if not exists:
            blob.upload_from_string(image_bytes, content_type=content_type)
            blob.metadata = {"sha1": digest}
            blob.patch()
            uploaded_count += 1
        else:
            skipped_count += 1

        public_url = f"https://storage.googleapis.com/{storage_bucket}/{blob_name}"
        foto_urls.append(public_url)
        blob_paths.append(blob_name)

    log(f"[Upload] {uploaded_count} imagens enviadas, {skipped_count} já existiam, {pdf_count} PDFs ignorados")

    df = dataframe.copy()
    df["foto_url"] = foto_urls
    df["foto_blob_path"] = blob_paths
    return df


def _build_batch_output(dataframe: pd.DataFrame) -> pd.DataFrame:
    """Versão sem @task para construir output do lote."""
    if dataframe.empty:
        return dataframe.assign(
            id_animal=pd.Series(dtype="string"),
            cpf=pd.Series(dtype="string"),
            foto_url=pd.Series(dtype="string"),
            qrcode_payload=pd.Series(dtype="string"),
            ingestao_data=pd.Series(dtype="datetime64[ns]"),
        )

    df = dataframe.copy()
    df["ingestao_data"] = datetime.now(timezone.utc)

    # Renomear animal_identifier para id_animal
    df = df.rename(columns={"animal_identifier": "id_animal"})

    selected_columns = [
        "id_animal",
        "cpf",
        "qrcode_payload",
        "foto_url",
        "ingestao_data",
    ]

    output_df = df[selected_columns]
    return output_df<|MERGE_RESOLUTION|>--- conflicted
+++ resolved
@@ -99,7 +99,9 @@
     value = value.strip()
     if not value:
         return False
-    allowed = set("ABCDEFGHIJKLMNOPQRSTUVWXYZabcdefghijklmnopqrstuvwxyz0123456789+/=\n\r")
+    allowed = set(
+        "ABCDEFGHIJKLMNOPQRSTUVWXYZabcdefghijklmnopqrstuvwxyz0123456789+/=\n\r"
+    )
     return set(value) <= allowed and len(value) % 4 == 0
 
 
@@ -162,7 +164,9 @@
     if isinstance(parsed, str):
         cleaned = parsed.strip()
 
-    lines = [line.strip() for line in cleaned.replace("\r", "\n").split("\n") if line.strip()]
+    lines = [
+        line.strip() for line in cleaned.replace("\r", "\n").split("\n") if line.strip()
+    ]
     payload_dict: dict[str, str] = {}
     current_key: str | None = None
 
@@ -180,11 +184,15 @@
             extra = line.strip()
             if extra:
                 existing = payload_dict.get(current_key, "")
-                payload_dict[current_key] = f"{existing} {extra}".strip() if existing else extra
+                payload_dict[current_key] = (
+                    f"{existing} {extra}".strip() if existing else extra
+                )
         else:
             payload_dict.setdefault("observacao", "")
             payload_dict["observacao"] = (
-                f"{payload_dict['observacao']} {line}".strip() if payload_dict["observacao"] else line
+                f"{payload_dict['observacao']} {line}".strip()
+                if payload_dict["observacao"]
+                else line
             )
 
     if payload_dict:
@@ -272,12 +280,18 @@
         target_table_ref = client.get_table(target_table)
         table_exists = True
         row_count = target_table_ref.num_rows
-        if row_count == 0 and getattr(target_table_ref, "external_data_configuration", None) is not None:
+        if (
+            row_count == 0
+            and getattr(target_table_ref, "external_data_configuration", None)
+            is not None
+        ):
             precise_count = _try_query_row_count(client, target_table)
             if precise_count is not None:
                 row_count = precise_count
     except NotFound:
-        log(f"Tabela {target_table} não existe. Primeira execução: processando todos os registros.")
+        log(
+            f"Tabela {target_table} não existe. Primeira execução: processando todos os registros."
+        )
         table_exists = False
 
     if table_exists:
@@ -298,8 +312,13 @@
         except Exception as exc:
             error_msg = str(exc).lower()
             # Detecta tabela vazia (Hive partition sem arquivos)
-            if "cannot query hive partitioned data" in error_msg and "without any associated files" in error_msg:
-                log(f"[INFO] Tabela {target_table} existe mas está vazia. Será deletada e recriada.")
+            if (
+                "cannot query hive partitioned data" in error_msg
+                and "without any associated files" in error_msg
+            ):
+                log(
+                    f"[INFO] Tabela {target_table} existe mas está vazia. Será deletada e recriada."
+                )
                 table_exists = False
                 table_is_empty = True
             else:
@@ -351,14 +370,18 @@
     table = client.get_table(source_table)
     identifier_field = _infer_identifier_field(table.schema)
 
-    total_count, table_is_empty = _get_total_count(client, source_table, target_table, identifier_field)
+    total_count, table_is_empty = _get_total_count(
+        client, source_table, target_table, identifier_field
+    )
 
     # Se a tabela está vazia (corrompida), deleta para o basedosdados recriar do zero
     if table_is_empty:
         log(f"[RECOVERY] Deletando tabela vazia {target_table}...")
         try:
             client.delete_table(target_table, not_found_ok=True)
-            log(f"[RECOVERY] Tabela {target_table} deletada com sucesso. Será recriada na primeira gravação.")
+            log(
+                f"[RECOVERY] Tabela {target_table} deletada com sucesso. Será recriada na primeira gravação."
+            )
         except Exception as exc:
             log(f"[ERRO] Falha ao deletar tabela vazia: {exc}")
             raise
@@ -424,12 +447,6 @@
             OFFSET {offset}
         """.strip()
 
-<<<<<<< HEAD
-        log(f"[DEBUG FETCH] Buscando lote INCREMENTAL: offset={offset}, limit={batch_size}")
-        log(f"[DEBUG FETCH] Query: {query[:500]}...")
-
-=======
->>>>>>> f65b8aed
         job_config = bigquery.QueryJobConfig(
             use_query_cache=True,
             use_legacy_sql=False,
@@ -442,8 +459,13 @@
         except Exception as exc:
             error_msg = str(exc).lower()
             # Detecta tabela vazia (Hive partition sem arquivos)
-            if "cannot query hive partitioned data" in error_msg and "without any associated files" in error_msg:
-                log(f"[INFO] Tabela {target_table} existe mas está vazia. Usando query sem JOIN.")
+            if (
+                "cannot query hive partitioned data" in error_msg
+                and "without any associated files" in error_msg
+            ):
+                log(
+                    f"[INFO] Tabela {target_table} existe mas está vazia. Usando query sem JOIN."
+                )
                 table_exists = False
             else:
                 # Outro tipo de erro - propaga
@@ -509,7 +531,9 @@
     """Faz o upload das imagens dos pets para o GCS e retorna a URL final."""
 
     if dataframe.empty:
-        return dataframe.assign(foto_url=pd.Series(dtype="string"), foto_blob_path=pd.Series(dtype="string"))
+        return dataframe.assign(
+            foto_url=pd.Series(dtype="string"), foto_blob_path=pd.Series(dtype="string")
+        )
 
     storage_client = storage.Client(project=storage_project_id)
     bucket = storage_client.bucket(storage_bucket)
@@ -571,7 +595,9 @@
         foto_urls.append(public_url)
         blob_paths.append(blob_name)
 
-    log(f"[Upload] {uploaded_count} imagens enviadas, {skipped_count} já existiam, {pdf_count} PDFs ignorados")
+    log(
+        f"[Upload] {uploaded_count} imagens enviadas, {skipped_count} já existiam, {pdf_count} PDFs ignorados"
+    )
 
     df = dataframe.copy()
     df["foto_url"] = foto_urls
@@ -622,7 +648,9 @@
     Retorna o DataFrame processado pronto para gravar no BigQuery.
     """
     # Fetch batch
-    batch_df = fetch_batch(client, source_table, target_table, identifier_field, offset, batch_size)
+    batch_df = fetch_batch(
+        client, source_table, target_table, identifier_field, offset, batch_size
+    )
 
     if batch_df.empty:
         log(f"Lote vazio no offset {offset}. Pulando.")
@@ -663,7 +691,9 @@
 ) -> pd.DataFrame:
     """Versão sem @task para upload de imagens em lote."""
     if dataframe.empty:
-        return dataframe.assign(foto_url=pd.Series(dtype="string"), foto_blob_path=pd.Series(dtype="string"))
+        return dataframe.assign(
+            foto_url=pd.Series(dtype="string"), foto_blob_path=pd.Series(dtype="string")
+        )
 
     storage_client = storage.Client(project=storage_project_id)
     bucket = storage_client.bucket(storage_bucket)
@@ -725,7 +755,9 @@
         foto_urls.append(public_url)
         blob_paths.append(blob_name)
 
-    log(f"[Upload] {uploaded_count} imagens enviadas, {skipped_count} já existiam, {pdf_count} PDFs ignorados")
+    log(
+        f"[Upload] {uploaded_count} imagens enviadas, {skipped_count} já existiam, {pdf_count} PDFs ignorados"
+    )
 
     df = dataframe.copy()
     df["foto_url"] = foto_urls
