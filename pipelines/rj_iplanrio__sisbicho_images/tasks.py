--- conflicted
+++ resolved
@@ -313,13 +313,8 @@
     """Busca um lote específico de dados do BigQuery, excluindo animais já processados."""
 
     # Extrai dataset e project da source_table para montar as outras tabelas
-<<<<<<< HEAD
-    parts = source_table.split('.')
-    project_dataset = '.'.join(parts[:-1])
-=======
     parts = source_table.split(".")
     project_dataset = ".".join(parts[:-1])
->>>>>>> 92c23fd4
 
     # Verifica se a tabela de destino existe
     try:
