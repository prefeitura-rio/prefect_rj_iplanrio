# -*- coding: utf-8 -*-
"""
Tasks para pipeline CRM Call Center Attendances Weekly
Código consolidado e independente
"""

import io
import os
import tempfile
import uuid
from datetime import datetime, timedelta
from typing import Any, Dict, List, Literal, Optional, Union
from urllib.request import urlretrieve

import pandas as pd
import requests
from basedosdados import Base
from google.cloud import bigquery, speech
from iplanrio.pipelines_utils.env import getenv_or_action
from iplanrio.pipelines_utils.logging import log
from mutagen.mp3 import MP3
from mutagen.oggopus import OggOpus
from mutagen.oggvorbis import OggVorbis
from mutagen.wave import WAVE
from prefect import task
from pytz import timezone


# Audio processing exceptions
class AudioDownloadError(IOError):
    """Exceção para falhas no download de áudio."""

    pass


class AudioProcessingError(ValueError):
    """Exceção para erros durante o processamento de áudio."""

    pass


class AudioTranscriptionError(Exception):
    """Exceção para falhas na transcrição de áudio."""

    pass


class ApiHandler:
    """
    Handles API authentication and request management with automatic token refresh.
    """

    def __init__(
        self,
        base_url: str,
        username: str,
        password: str,
        login_route: str = "users/login",
        token_type: str = "Bearer",
    ):
        self.base_url = base_url.rstrip("/")
        self.username = username
        self.password = password
        self.login_route = login_route.lstrip("/")
        self.token_type = token_type
        self.token = None
        self.headers = {"Content-Type": "application/json"}

        # Perform initial login
        self._login()

    def _login(self):
        """Perform login and extract token from response"""
        login_url = f"{self.base_url}/{self.login_route}"
        login_data = {"username": self.username, "password": self.password}

        try:
            response = requests.post(login_url, json=login_data, timeout=30)
            response.raise_for_status()

            response_data = response.json()
            log(f"Login successful to {login_url}")

            # Try to extract token from various common response patterns
            token = None
            if "token" in response_data:
                token = response_data["token"]
            elif "access_token" in response_data:
                token = response_data["access_token"]
            elif "authToken" in response_data:
                token = response_data["authToken"]
            elif "jwt" in response_data:
                token = response_data["jwt"]
            elif (
                "data" in response_data and "item" in response_data["data"] and "token" in response_data["data"]["item"]
            ):
                token = response_data["data"]["item"]["token"]

            if token:
                self.token = token
                self.headers["Authorization"] = f"{self.token_type} {token}"
                log("Authentication token obtained successfully")
            else:
                log("Warning: No token found in login response")
                log(f"Response keys: {list(response_data.keys())}")

        except requests.RequestException as e:
            log(f"Login failed: {e}")
            raise Exception(f"Failed to authenticate with API: {e}")

    def _refresh_token_if_needed(self, response):
        """Check if token needs refresh based on response status"""
        if response.status_code == 401:
            log("Token expired, refreshing...")
            self._login()
            return True
        return False

    def get(self, path: str, params: Optional[Dict] = None, **kwargs) -> requests.Response:
        """Perform GET request with automatic token refresh"""
        url = f"{self.base_url}/{path.lstrip('/')}"

        response = requests.get(url, headers=self.headers, params=params, **kwargs)

        if self._refresh_token_if_needed(response):
            # Retry with new token
            response = requests.get(url, headers=self.headers, params=params, **kwargs)

        return response

    def post(
        self,
        path: str,
        json: Optional[Dict] = None,
        data: Optional[Any] = None,
        **kwargs,
    ) -> requests.Response:
        """Perform POST request with automatic token refresh"""
        url = f"{self.base_url}/{path.lstrip('/')}"

        response = requests.post(url, headers=self.headers, json=json, data=data, **kwargs)

        if self._refresh_token_if_needed(response):
            # Retry with new token
            response = requests.post(url, headers=self.headers, json=json, data=data, **kwargs)

        return response


# Audio processing functions
def download_audio(url: str) -> str:
    """Download an audio file from URL to temporary local path."""
    try:
        original_extension = url.lower().split(".")[-1]
        if original_extension not in ["mp3", "wav", "ogg", "oga", "opus"]:
            raise ValueError(f"URL não possui uma extensão de áudio suportada: {url}")

        temp_file = tempfile.NamedTemporaryFile(delete=False, suffix=f".{original_extension}")
        temp_path = temp_file.name
        temp_file.close()

        urlretrieve(url, temp_path)
        log(f"Download concluído com sucesso para {temp_path}", level="debug")
        return temp_path
    except ValueError as ve:
        raise ve
    except Exception as e:
        if "temp_path" in locals() and os.path.exists(temp_path):
            os.unlink(temp_path)
        log(f"Falha ao baixar áudio de {url}: {e}", level="error")
        raise AudioDownloadError(f"Falha ao baixar áudio de {url}: {e}") from e


def check_audio_file(audio_path: str) -> bool:
    """Check if audio file exists and is not empty."""
    if not os.path.exists(audio_path):
        raise FileNotFoundError(f"Arquivo de áudio não encontrado no caminho: {audio_path}")

    if os.path.getsize(audio_path) == 0:
        raise AudioProcessingError(f"Arquivo de áudio está vazio: {audio_path}")

    log(f"Verificação do arquivo de áudio concluída para: {audio_path}", level="debug")
    return True


def check_audio_duration(audio_path: str, max_duration_seconds: int) -> None:
    """Check if audio duration is within specified limit."""
    audio_format = audio_path.lower().split(".")[-1]
    duration = 0

    try:
        if audio_format == "mp3":
            audio = MP3(audio_path)
            duration = audio.info.length
        elif audio_format == "wav":
            audio = WAVE(audio_path)
            duration = audio.info.length
        elif audio_format in ["ogg", "oga"]:
            audio = OggVorbis(audio_path)
            duration = audio.info.length
        elif audio_format == "opus":
            audio = OggOpus(audio_path)
            duration = audio.info.length
        else:
            raise AudioProcessingError(f"Formato de áudio não suportado: {audio_format}")

        if duration > max_duration_seconds:
            raise AudioProcessingError(f"Duração do áudio ({duration:.2f}s) excede o limite de {max_duration_seconds}s")

        log(f"Duração do áudio verificada: {duration:.2f}s", level="debug")

    except Exception as e:
        log(f"Erro ao verificar duração do áudio {audio_path}: {e}", level="error")
        raise AudioProcessingError(f"Erro ao verificar duração do áudio: {e}") from e


def transcribe_audio(audio_path: str, language_code: str = "pt-BR") -> str:
    """Transcribe audio file using Google Cloud Speech-to-Text API."""
    try:
        client = speech.SpeechClient()

        with io.open(audio_path, "rb") as audio_file:
            content = audio_file.read()

        audio = speech.RecognitionAudio(content=content)
        config = speech.RecognitionConfig(
            encoding=speech.RecognitionConfig.AudioEncoding.ENCODING_UNSPECIFIED,
            sample_rate_hertz=16000,
            language_code=language_code,
            enable_automatic_punctuation=True,
        )

        response = client.recognize(config=config, audio=audio)

        if not response.results:
            log("Nenhum resultado de transcrição encontrado", level="warning")
            return "Áudio sem conteúdo reconhecível"

        transcript = ""
        for result in response.results:
            transcript += result.alternatives[0].transcript + " "

        transcript = transcript.strip()
        log(
            f"Transcrição concluída com sucesso: {len(transcript)} caracteres",
            level="debug",
        )
        return transcript

    except Exception as e:
        log(f"Erro durante a transcrição de áudio {audio_path}: {e}", level="error")
        raise AudioTranscriptionError(f"Falha na transcrição de áudio: {e}") from e


@task
def access_api(
    infisical_path: str,
    infisical_url: str,
    infisical_username: str,
    infisical_password: str,
    login_route: str = "users/login",
) -> ApiHandler:
    """
    Access API and return authenticated handler to be used in other requests.
    """
    url = getenv_or_action(infisical_url)
    username = getenv_or_action(infisical_username)
    password = getenv_or_action(infisical_password)

    api = ApiHandler(base_url=url, username=username, password=password, login_route=login_route)
    return api


@task
def create_date_partitions(
    dataframe,
    partition_column: str = None,
    file_format: Literal["csv", "parquet"] = "csv",
    root_folder="./data/",
):
    """Create date partitions for a DataFrame and save them to disk."""
    if partition_column is None:
        partition_column = "data_particao"
        dataframe[partition_column] = datetime.now().strftime("%Y-%m-%d")
    else:
        dataframe[partition_column] = pd.to_datetime(dataframe[partition_column], errors="coerce")
        dataframe["data_particao"] = dataframe[partition_column].dt.strftime("%Y-%m-%d")
        if dataframe["data_particao"].isnull().any():
            raise ValueError("Some dates in the partition column could not be parsed.")

    dates = dataframe["data_particao"].unique()
    dataframes = [
        (
            date,
            dataframe[dataframe["data_particao"] == date].drop(columns=["data_particao"]),
        )
        for date in dates
    ]

    for _date, _dataframe in dataframes:
        partition_folder = os.path.join(
            root_folder,
            f"ano_particao={_date[:4]}/mes_particao={_date[5:7]}/data_particao={_date}",
        )
        os.makedirs(partition_folder, exist_ok=True)

        file_folder = os.path.join(partition_folder, f"{uuid.uuid4()}.{file_format}")

        if file_format == "csv":
            _dataframe.to_csv(file_folder, index=False)
        elif file_format == "parquet":
            _dataframe.to_parquet(file_folder, index=False)

    log(f"Files saved on {root_folder}")
    return root_folder


@task
def calculate_date_range(
    start_date: Optional[str] = None,
    end_date: Optional[str] = None,
) -> Dict[str, str]:
    """
    Calculate date range for attendances query.
    If start_date and end_date are None, calculate last 7 days period.

    Args:
        start_date: Start date in YYYY-MM-DD format or None
        end_date: End date in YYYY-MM-DD format or None

    Returns:
        Dictionary with 'start_date' and 'end_date' keys
    """
    tz = timezone("America/Sao_Paulo")

    if start_date is None or end_date is None:
        # Calculate last 7 days (from 8 days ago to 1 day ago)
        today = datetime.now(tz).date()
        calculated_end_date = today - timedelta(days=1)
        calculated_start_date = calculated_end_date - timedelta(days=6)

        result = {
            "start_date": calculated_start_date.strftime("%Y-%m-%d"),
            "end_date": calculated_end_date.strftime("%Y-%m-%d"),
        }

        log(f"Calculated date range: {result['start_date']} to {result['end_date']}")
    else:
        result = {"start_date": start_date, "end_date": end_date}

        log(f"Using provided date range: {result['start_date']} to {result['end_date']}")

    return result


@task
def get_weekly_attendances(api: object, start_date: str, end_date: str) -> pd.DataFrame:
    """
    Get attendances from the Wetalkie API for a specific date range with pagination

    Args:
        api: Authenticated API handler
        start_date: Start date in YYYY-MM-DD format
        end_date: End date in YYYY-MM-DD format

    Returns:
        DataFrame with attendances data
    """
    log(f"Getting attendances from {start_date} to {end_date}")

    all_attendances = []
    page_number = 1
    page_size = 100

    while True:
        # Build path with matrix variables including pagination
        path = f"/callcenter/attendances;beginDate={start_date};endDate={end_date};pageSize={page_size};pageNumber={page_number}"

        log(f"Fetching page {page_number} with pageSize={page_size}")

        response = api.get(path=path)

        if response.status_code != 200:
            log(
                f"API request failed with status {response.status_code}: {response.text}",
                level="error",
            )
            response.raise_for_status()

        try:
            response_data = response.json()
            log(
                f"Page {page_number} response data structure: {list(response_data.keys()) if isinstance(response_data, dict) else type(response_data)}"
            )

            # Enhanced content logging for debugging
            if isinstance(response_data, dict):
                response_size = len(str(response_data))
                log(f"Page {page_number} response content size: {response_size} characters", level="debug")

                # Log sample of response content for debugging
                if response_size > 0:
                    sample_content = str(response_data)[:500] + "..." if response_size > 500 else str(response_data)
                    log(f"Page {page_number} response sample: {sample_content}", level="debug")
                else:
                    log(f"Page {page_number} response is empty dictionary", level="warning")
            elif isinstance(response_data, list):
                log(f"Page {page_number} response is a list with {len(response_data)} items", level="debug")
                if not response_data:
                    log(f"Page {page_number} response list is empty", level="warning")
            else:
                log(f"Page {page_number} response has unexpected type: {type(response_data)}", level="warning")
        except Exception as e:
            log(
                f"Failed to parse JSON response on page {page_number}: {e}",
                level="error",
            )
            raise

        # Check if API returned a "message" response (indicates no data available)
        if "message" in response_data and "data" not in response_data:
            message = response_data.get('message', 'No message provided')
            log(
                f"API returned message response on page {page_number} (no data available): {message}"
            )
            log(f"Full message response content: {response_data}", level="debug")
            log(f"Breaking pagination due to message-only response on page {page_number}", level="info")
            break

        # Check for completely empty response content
        if not response_data or (isinstance(response_data, dict) and not response_data):
            log(f"Page {page_number} returned empty/null content, breaking pagination", level="warning")
            log(f"Empty response details - Type: {type(response_data)}, Content: {response_data}", level="debug")
            break

        # Extract attendances from response with enhanced validation and logging
        page_attendances = []
        has_next_page = False

        # Enhanced validation for data.item.elements structure
        if "data" in response_data and "item" in response_data["data"]:
            item_data = response_data["data"]["item"]
            log(f"Page {page_number} item_data keys: {list(item_data.keys()) if isinstance(item_data, dict) else 'Not a dict'}", level="debug")

            if "elements" in item_data:
                elements = item_data["elements"]
                if elements is None:
                    log(f"Page {page_number} elements is None, treating as empty", level="warning")
                    page_attendances = []
                elif isinstance(elements, list):
                    page_attendances = elements
                    log(f"Page {page_number} extracted {len(elements)} elements from item_data", level="debug")
                else:
                    log(f"Page {page_number} elements has unexpected type: {type(elements)}", level="warning")
                    page_attendances = []
            else:
                log(f"Page {page_number} item_data does not contain 'elements' key", level="debug")

            has_next_page = item_data.get("hasNextPage", False)
            log(f"Page {page_number} hasNextPage value: {has_next_page}", level="debug")

        # Enhanced validation for data.items structure
        elif "data" in response_data and "items" in response_data["data"]:
            items = response_data["data"]["items"]
            if items is None:
                log(f"Page {page_number} items is None, treating as empty", level="warning")
                page_attendances = []
            elif isinstance(items, list):
                page_attendances = items
                log(f"Page {page_number} extracted {len(items)} items from data.items", level="debug")
            else:
                log(f"Page {page_number} items has unexpected type: {type(items)}", level="warning")
                page_attendances = []

        # Enhanced validation for direct list response
        elif isinstance(response_data, list):
            if not response_data:
                log(f"Page {page_number} received empty list response", level="warning")
            page_attendances = response_data
            log(f"Page {page_number} received direct list with {len(response_data)} items", level="debug")

        else:
            log(f"Page {page_number} response structure not recognized for data extraction", level="warning")
            log(f"Available keys in response: {list(response_data.keys()) if isinstance(response_data, dict) else 'Not a dict'}", level="debug")

        # Enhanced empty content detection
        if not page_attendances:
            log(f"No attendances found on page {page_number}, ending pagination")
            log(f"Page {page_number} empty content details:", level="debug")
            log(f"  - Response data type: {type(response_data)}", level="debug")
            log(f"  - Has 'data' key: {'data' in response_data if isinstance(response_data, dict) else False}", level="debug")
            log(f"  - Has 'item' in data: {'item' in response_data.get('data', {}) if isinstance(response_data, dict) else False}", level="debug")
            log(f"  - Elements array length: {len(response_data.get('data', {}).get('item', {}).get('elements', [])) if isinstance(response_data, dict) else 'N/A'}", level="debug")
            log(f"Breaking pagination due to empty page content on page {page_number}", level="info")
            break

        # Check if page_attendances contains only empty/null items
        valid_attendances = [att for att in page_attendances if att is not None and att != {}]
        if not valid_attendances:
            log(f"Page {page_number} contains only empty/null attendances ({len(page_attendances)} total), breaking pagination", level="warning")
            log(f"Sample empty attendance items: {page_attendances[:3]}", level="debug")
            break

        log(f"Found {len(page_attendances)} attendances on page {page_number}")

        # Log sample of first attendance for debugging
        if page_attendances and len(page_attendances) > 0:
            sample_attendance = page_attendances[0]
            required_fields = ['endDate', 'beginDate', 'serial', 'protocol']
            sample_info = {field: sample_attendance.get(field, 'MISSING') for field in required_fields}
            log(f"Page {page_number} sample attendance fields: {sample_info}", level="debug")

        all_attendances.extend(page_attendances)

        # Enhanced pagination decision logging
        log(f"Page {page_number} pagination decision:", level="debug")
        log(f"  - Current page size: {len(page_attendances)}", level="debug")
        log(f"  - hasNextPage from API: {has_next_page}", level="debug")
        log(f"  - Total attendances so far: {len(all_attendances)}", level="debug")

        # Check if there's a next page
        if not has_next_page:
<<<<<<< HEAD
            log(f"API indicates no next page (hasNextPage=false), ending pagination")
            log(f"Final pagination summary: collected {len(all_attendances)} attendances across {page_number} pages", level="info")
=======
            log("API indicates no next page (hasNextPage=false), ending pagination")
>>>>>>> 04f63fc6
            break

        # Safety check: if page size is significantly smaller than expected, log warning
        if len(page_attendances) < page_size * 0.5 and len(page_attendances) > 0:
            log(f"Page {page_number} returned {len(page_attendances)} attendances, which is less than 50% of page_size ({page_size}). This might indicate approaching end of data.", level="warning")

        page_number += 1
        log(f"Moving to page {page_number}", level="debug")

    if not all_attendances:
        log("No attendances found in any page", level="warning")
        log(f"Pagination completed after checking {page_number} pages with no data found", level="info")
        return pd.DataFrame()

<<<<<<< HEAD
    log(
        f"Total attendances collected across {page_number} pages: {len(all_attendances)}"
    )
    log(f"Successful pagination completion - processed pages 1 through {page_number}", level="info")
=======
    log(f"Total attendances collected across {page_number} pages: {len(all_attendances)}")
>>>>>>> 04f63fc6

    data = []
    for item in all_attendances:
        data.append(
            {
                "end_date": item.get("endDate"),
                "begin_date": item.get("beginDate"),
                "ura_name": (item.get("ura", {}).get("name") if item.get("ura") else None),
                "id_ura": item.get("ura", {}).get("id") if item.get("ura") else None,
                "channel": (item.get("channel", "").lower() if item.get("channel") else None),
                "id_reply": item.get("serial"),
                "protocol": item.get("protocol"),
                "json_data": item,
            }
        )

    log(f"Processed {len(data)} attendances")

    dfr = pd.DataFrame(data)

    if not dfr.empty:
        dfr = dfr[
            [
                "id_ura",
                "id_reply",
                "ura_name",
                "protocol",
                "channel",
                "begin_date",
                "end_date",
                "json_data",
            ]
        ]

    return dfr


@task
def processar_json_e_transcrever_audios(
    dados_entrada: Union[pd.DataFrame, List[Dict[str, Any]]],
    max_duration_seconds: int = 300,
) -> List[Dict[str, Any]]:
    """
    Processa uma lista de registros ou um DataFrame, transcrevendo áudios encontrados no JSON.

    Args:
        dados_entrada: Lista de dicionários ou DataFrame, cada um contendo 'json_data'.
        max_duration_seconds: Duração máxima permitida para os áudios.

    Returns:
        Lista de dicionários com o campo 'json_data' modificado (campo 'texto' das mensagens de áudio preenchido).
    """
    dados_processados = []

    if isinstance(dados_entrada, pd.DataFrame):
        dados_entrada = dados_entrada.to_dict("records")

    for registro in dados_entrada:
        data = registro.get("json_data")
        id_reply = registro.get("id_reply", "ID_Not_Found")

        if not data or not isinstance(data, dict):
            log(
                f"Registro {id_reply} sem 'json_data' válido ou não é um dicionário. Pulando.",
                level="warning",
            )
            dados_processados.append(registro)
            continue

        try:
            mensagens = data.get("messages", [])
            mensagens_atualizadas = []
            audio_encontrado = False

            for msg in mensagens:
                msg_copy = msg.copy()
                media = msg_copy.get("media")
                texto_original = msg_copy.get("text")
                url_audio = None

                if media and isinstance(media, dict):
                    url_audio = media.get("file")
                    content_type = media.get("contentType", "").lower()

                    if (
                        url_audio
                        and not texto_original
                        and (
                            "audio" in content_type
                            or any(url_audio.endswith(ext) for ext in [".mp3", ".wav", ".ogg", ".oga", ".opus"])
                        )
                    ):
                        audio_encontrado = True
                        log(f"Áudio encontrado para transcrição na sessão {id_reply}, mensagem ID {msg_copy.get('id')}")
                        audio_path_temp = None
                        try:
                            audio_path_temp = download_audio(url_audio)
                            check_audio_file(audio_path_temp)
                            check_audio_duration(audio_path_temp, max_duration_seconds)
                            transcricao = transcribe_audio(audio_path_temp)
                            msg_copy["text"] = transcricao
                            log(
                                f"Transcrição concluída para sessão {id_reply}, msg {msg_copy.get('id')}: Status {'sucesso' if transcricao != 'Áudio sem conteúdo reconhecível' else 'sem_conteudo'}"
                            )

                        except (
                            AudioDownloadError,
                            AudioProcessingError,
                            AudioTranscriptionError,
                        ) as e:
                            erro_msg = f"ERRO_TRANSCRICAO: {type(e).__name__}: {e!s}"
                            log(
                                f"Erro ao transcrever áudio sessão {id_reply}, msg {msg_copy.get('id')}: {erro_msg}",
                                level="error",
                            )
                            msg_copy["text"] = None
                        except Exception as e:
                            erro_msg = f"ERRO_INESPERADO_TRANSCRICAO: {type(e).__name__}: {e!s}"
                            log(
                                f"Erro inesperado ao processar áudio sessão {id_reply}, msg {msg_copy.get('id')}: {erro_msg}",
                                level="error",
                            )
                            msg_copy["text"] = None
                        finally:
                            if audio_path_temp and os.path.exists(audio_path_temp):
                                try:
                                    os.unlink(audio_path_temp)
                                except Exception as e_unlink:
                                    log(
                                        f"Erro ao remover arquivo temporário {audio_path_temp}: {e_unlink}",
                                        level="warning",
                                    )

                mensagens_atualizadas.append(msg_copy)
            if audio_encontrado:
                data["messages"] = mensagens_atualizadas
                registro_atualizado = registro.copy()
                registro_atualizado["json_data"] = data
                dados_processados.append(registro_atualizado)
            else:
                dados_processados.append(registro)

        except Exception as e:
            log(
                f"Erro inesperado ao processar registro {id_reply} (dict json_data): {e}",
                level="error",
            )
            dados_processados.append(registro)

    log(f"Processamento JSON e transcrição concluídos para {len(dados_entrada)} registros.")
    return dados_processados


@task
def criar_dataframe_de_lista(dados_processados: list) -> pd.DataFrame:
    """
    Converts a list of processed data into a pandas DataFrame.

    Args:
        dados_processados: List of dictionaries containing processed data

    Returns:
        A pandas DataFrame created from the input list
    """
    return pd.DataFrame(dados_processados)


def download_data_from_bigquery(query: str, billing_project_id: str, bucket_name: str) -> pd.DataFrame:
    """
    Execute a BigQuery SQL query and return results as a pandas DataFrame.

    Args:
        query (str): SQL query to execute in BigQuery
        billing_project_id (str): GCP project ID for billing purposes
        bucket_name (str): GCS bucket name for credential loading

    Returns:
        pd.DataFrame: Query results as a pandas DataFrame
    """
    from time import sleep

    log("Querying data from BigQuery")
    query = str(query)
    bq_client = bigquery.Client(
        credentials=Base(bucket_name=bucket_name)._load_credentials(mode="prod"),
        project=billing_project_id,
    )
    job = bq_client.query(query)
    while not job.done():
        sleep(1)
    log("Getting result from query")
    results = job.result()
    log("Converting result to pandas dataframe")
    dfr = results.to_dataframe()
    log("End download data from bigquery")
    return dfr


@task
def get_existing_attendance_keys(
    dataset_id: str,
    table_id: str,
    start_date: str,
    end_date: str,
    billing_project_id: str,
) -> List[str]:
    """
    Get existing attendance keys from BigQuery table to avoid duplicates.
    Uses composite key: id_ura + id_reply + protocol + begin_date

    Args:
        dataset_id: BigQuery dataset ID
        table_id: BigQuery table ID
        start_date: Start date in YYYY-MM-DD format
        end_date: End date in YYYY-MM-DD format
        billing_project_id: GCP project ID for billing

    Returns:
        List of composite keys that already exist in the table
    """
    query = f"""
        SELECT DISTINCT CONCAT(
            CAST(id_ura AS STRING), '|',
            CAST(id_reply AS STRING), '|',
            COALESCE(protocol, 'NULL'), '|',
            CAST(DATE(begin_date) AS STRING)
        ) as composite_key
        FROM `{billing_project_id}.{dataset_id}_staging.{table_id}`
        WHERE DATE(begin_date) BETWEEN '{start_date}' AND '{end_date}'
    """

    log(f"Checking existing attendance keys for period {start_date} to {end_date}")

    dfr = download_data_from_bigquery(
        query=query,
        billing_project_id=billing_project_id,
        bucket_name=billing_project_id,
    )

    if dfr.empty:
        log("No existing attendance data found for the specified period")
        return []

    existing_keys = dfr["composite_key"].tolist()
    log(f"Found {len(existing_keys)} existing attendance records")
    return existing_keys


@task
def filter_new_attendances(
    raw_attendances: pd.DataFrame,
    existing_keys: List[str],
) -> pd.DataFrame:
    """
    Filter attendances to include only those not already processed.
    Uses composite key: id_ura + id_reply + protocol + begin_date

    Args:
        raw_attendances: DataFrame with raw attendance data
        existing_keys: List of composite keys already in BigQuery

    Returns:
        DataFrame with only new attendances
    """
    if raw_attendances.empty:
        log("Raw attendances DataFrame is empty, nothing to filter")
        return raw_attendances

    if not existing_keys:
        log("No existing keys found, keeping all attendances")
        return raw_attendances

    # Create composite key for each raw attendance
    raw_attendances["composite_key"] = (
        raw_attendances["id_ura"].astype(str)
        + "|"
        + raw_attendances["id_reply"].astype(str)
        + "|"
        + raw_attendances["protocol"].fillna("NULL").astype(str)
        + "|"
        + pd.to_datetime(raw_attendances["begin_date"]).dt.strftime("%Y-%m-%d")
    )

    # Filter out attendances with keys that already exist
    new_attendances = raw_attendances[~raw_attendances["composite_key"].isin(existing_keys)]

    # Drop the temporary column
    new_attendances = new_attendances.drop(columns=["composite_key"])

    total_raw = len(raw_attendances)
    total_new = len(new_attendances)
    total_filtered = total_raw - total_new

    log("Attendance filtering summary:")
    log(f"  - Total raw attendances: {total_raw}")
    log(f"  - Already processed: {total_filtered}")
    log(f"  - New to process: {total_new}")

    return new_attendances<|MERGE_RESOLUTION|>--- conflicted
+++ resolved
@@ -520,12 +520,8 @@
 
         # Check if there's a next page
         if not has_next_page:
-<<<<<<< HEAD
             log(f"API indicates no next page (hasNextPage=false), ending pagination")
             log(f"Final pagination summary: collected {len(all_attendances)} attendances across {page_number} pages", level="info")
-=======
-            log("API indicates no next page (hasNextPage=false), ending pagination")
->>>>>>> 04f63fc6
             break
 
         # Safety check: if page size is significantly smaller than expected, log warning
@@ -540,14 +536,10 @@
         log(f"Pagination completed after checking {page_number} pages with no data found", level="info")
         return pd.DataFrame()
 
-<<<<<<< HEAD
     log(
         f"Total attendances collected across {page_number} pages: {len(all_attendances)}"
     )
     log(f"Successful pagination completion - processed pages 1 through {page_number}", level="info")
-=======
-    log(f"Total attendances collected across {page_number} pages: {len(all_attendances)}")
->>>>>>> 04f63fc6
 
     data = []
     for item in all_attendances:
