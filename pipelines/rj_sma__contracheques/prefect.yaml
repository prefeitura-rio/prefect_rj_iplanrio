--- conflicted
+++ resolved
@@ -131,17 +131,11 @@
     - interval: 86400 # executa a cada 24h
       anchor_date: "2022-01-01T01:00:00" # Data de inicio do schedule em UTC
       timezone: America/Sao_Paulo
-      slug: historico_dependentes	# slug do schedule
-      parameters:
-<<<<<<< HEAD
-        table_id: historico_dependentes	# Nome da tabela no BigQuery
-        execute_query: | 
+      slug: historico_dependentes # slug do schedule
+      parameters:
+        table_id: historico_dependentes # Nome da tabela no BigQuery
+        execute_query: |
           select NUMFUNC, INVALIDO, DTINI, DTFIM from hist_depen;
-=======
-        table_id: historico_dependentes		 # Nome da tabela no BigQuery
-        execute_query: |
-          select NUMFUNC, INVALIDO, DTINI, DTFIM from HIST_DEPEN;
->>>>>>> 5f747e0c
 
     - interval: 86400 # executa a cada 24h
       anchor_date: "2022-01-01T01:00:00" # Data de inicio do schedule em UTC
@@ -173,18 +167,18 @@
     - interval: 86400 # executa a cada 24h
       anchor_date: "2022-01-01T01:00:00" # Data de inicio do schedule em UTC
       timezone: America/Sao_Paulo
-      slug: iplanrio_mensagem_prefixo										 # slug do schedule
-      parameters:
-        table_id: iplanrio_mensagem_prefixo										 # Nome da tabela no BigQuery
+      slug: iplanrio_mensagem_prefixo # slug do schedule
+      parameters:
+        table_id: iplanrio_mensagem_prefixo # Nome da tabela no BigQuery
         execute_query: |
           select PREFIXO, NUM_FOLHA, MES_ANO_FOLHA, LINHA1, LINHA2, LINHA3, LINHA4, LINHA5 from ipl_msg_prefixo;
 
     - interval: 86400 # executa a cada 24h
       anchor_date: "2022-01-01T01:00:00" # Data de inicio do schedule em UTC
       timezone: America/Sao_Paulo
-      slug: iplanrio_registro_prefixo										 # slug do schedule
-      parameters:
-        table_id: iplanrio_registro_prefixo										 # Nome da tabela no BigQuery
+      slug: iplanrio_registro_prefixo # slug do schedule
+      parameters:
+        table_id: iplanrio_registro_prefixo # Nome da tabela no BigQuery
         execute_query: |
           select NUMFUNC, NUMVINC, MESANO, PREFIXO from IPL_PREFIXOS;
 
