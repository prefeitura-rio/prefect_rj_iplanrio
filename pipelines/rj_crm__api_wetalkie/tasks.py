# -*- coding: utf-8 -*-
"""
Tasks migradas do Prefect 1.4 para 3.0 - CRM API Wetalkie

⚠️ ATENÇÃO: Algumas funções da biblioteca prefeitura_rio NÃO têm equivalente no iplanrio:
- handler_initialize_sentry: SEM EQUIVALENTE
"""

import json
import os
from datetime import datetime
from typing import Any, Dict, List, Union

import pandas as pd
import requests
from iplanrio.pipelines_utils.logging import log
from prefect import task
from prefect.exceptions import TerminationSignal
from prefect.states import Completed
from pytz import timezone

from pipelines.rj_crm__api_wetalkie.utils.tasks import (
    AudioDownloadError,
    AudioProcessingError,
    AudioTranscriptionError,
    check_audio_duration,
    check_audio_file,
    download_audio,
    download_data_from_bigquery,
    transcribe_audio,
)


@task
def get_attendances(api: object) -> pd.DataFrame:
    """
    Get all attendances from the Wetalkie API
    """
    log("Getting all attendances from the Wetalkie API")
    all_attendances = api.get(path="/callcenter/attendances/pull")
    data = []

    log(f"all_attendances content: {all_attendances}")
    log(f"all_attendances type: {type(all_attendances)}")

    if hasattr(all_attendances, "json"):
        response_data = all_attendances.json()
        log(f"response_data after json(): {response_data}")
    else:
        response_data = all_attendances
        log(f"response_data (no json method): {response_data}")

    # Check if API returned a "message" response (indicates no data available)
    if "message" in response_data and "data" not in response_data:
        log(f"WeTalkie API returned message response (no data available): {response_data.get('message')}")
        return pd.DataFrame()  # Return empty DataFrame - no data to process

    all_attendances = response_data["data"]["items"]
    if not all_attendances:
        log("No attendances found in the Wetalkie API", level="warning")
        new_state = Completed(message="Flow new state")

        # Raise a TerminationSignal with the new state
<<<<<<< HEAD
        raise TerminationSignal(
            state=new_state
        )
=======
        raise TerminationSignal(message="Flow terminated", state=new_state)
>>>>>>> 02f81027

    for item in all_attendances:
        data.append(
            {
                "end_date": item["endDate"],
                "begin_date": item["beginDate"],
                "ura_name": item["ura"]["name"],
                "id_ura": item["ura"]["id"],
                "channel": item["channel"].lower(),
                "id_reply": item["serial"],
                "protocol": item["protocol"],
                "json_data": item,
            }
        )
    log("End getting all attendances from the Wetalkie API")

    dfr = pd.DataFrame(data)
    dfr = dfr[
        [
            "id_ura",
            "id_reply",
            "ura_name",
            "protocol",
            "channel",
            "begin_date",
            "end_date",
            "json_data",
        ]
    ]
    return dfr


@task
def create_dispatch_payload(campaign_name: str, cost_center_id: int, destinations: Union[List, pd.DataFrame]) -> Dict:
    """
    Cria o payload para o dispatch
    Exemplo da estrutura do payload:
    {
        "campaignName": "Campanha teste01",
        "costCenterId": 125,
        "destinations": [
            {
                "to": "5534998768975",
                "externalId": "3",
                "vars": {
                    "COD_VALIDACAO": "1234"
                }
            }
        ]
    }
    """
    return {
        "campaignName": campaign_name,
        "costCenterId": cost_center_id,
        "destinations": destinations,
    }


@task
def dispatch(api: object, id_hsm: int, dispatch_payload: dict, chunk: int = 1000) -> str:
    """
    Do a dispatch with chunking support
    Expected response:
    {"data":{"items":[{"externalId":null,"id":174}]},"message":"Created","statusCode":201}
    """
    dispatch_date = datetime.now(timezone("America/Sao_Paulo")).strftime("%Y-%m-%d %H:%M:%S")

    # Split destinations into chunks if needed
    destinations = dispatch_payload["destinations"]
    total_destinations = len(destinations)

    log(f"Total destinations to dispatch: {total_destinations}")
    log(f"Chunk size: {chunk}")

    # Process in chunks
    for i in range(0, total_destinations, chunk):
        chunk_destinations = destinations[i : i + chunk]
        chunk_payload = {
            "campaignName": dispatch_payload["campaignName"],
            "costCenterId": dispatch_payload["costCenterId"],
            "destinations": chunk_destinations,
        }

        log(f"Dispatching chunk {i // chunk + 1} with {len(chunk_destinations)} destinations")

        response = api.post(path=f"/callcenter/hsm/send/{id_hsm}", json=chunk_payload)

        if response.status_code != 201:
            error_msg = f"Falha no disparo do chunk {i // chunk + 1}: {response.text}"
            log(error_msg, level="error")
            response.raise_for_status()
            raise Exception(error_msg)

    log("Disparo realizado com sucesso!")
    return dispatch_date


@task
def create_dispatch_dfr(
    id_hsm: int,
    original_destinations: List,
    campaign_name: str,
    cost_center_id: int,
    dispatch_date: str,
) -> pd.DataFrame:
    """
    Salva o disparo no banco de dados
    """
    data = []
    for destination in original_destinations:
        row = {
            "id_hsm": id_hsm,
            "dispatch_date": dispatch_date,
            "campaignName": campaign_name,
            "costCenterId": cost_center_id,
            "to": (destination.get("to") if isinstance(destination, dict) else destination),
            "externalId": (destination.get("externalId", None) if isinstance(destination, dict) else None),
            "vars": (destination.get("vars", None) if isinstance(destination, dict) else None),
        }
        data.append(row)

    dfr = pd.DataFrame(data)
    dfr = dfr[
        [
            "id_hsm",
            "dispatch_date",
            "campaignName",
            "costCenterId",
            "to",
            "externalId",
            "vars",
        ]
    ]
    log(f"dfr content: {dfr}")
    return dfr


@task
def check_api_status(api: object) -> bool:
    """Verifica se a API está funcionando retornando status 200"""
    try:
        response = api.get("/")
        if response.status_code == 200:
            log("API está funcionando corretamente.")
            return True

        log(f"API retornou status {response.status_code}.", level="warning")
        return False
    except requests.exceptions.RequestException as error:
        log(f"Erro ao acessar a API: {error}", level="error")
        return False


@task
def check_has_query(query: str) -> bool:
    """
    Verifica se a query foi passada
    """
    if query:
        log("Query was found")
        return True
    log("No query was found")
    return False


@task
def printar(text):
    """exibe o texto passado como parâmetro"""
    log(f"Printando {text}")


@task
def get_destinations(destinations: Union[None, List[str]], query: str) -> List:
    """
    Get destinations from the query or from the parameter
    """
    if query:
        log("Query was found")
        destinations_df = download_data_from_bigquery(
            query=query,
            billing_project_id="rj-crm-registry",
            bucket_name="rj-crm-registry",
        )
        log(f"response from query {destinations_df.head()}")
        destinations = destinations_df.iloc[:, 0].tolist()
        destinations = [json.loads(item.replace("to_", "to")) for item in destinations]
        log(f"destinations inside get destinations {destinations}")
    elif isinstance(destinations, str):
        destinations = json.loads(destinations)
    return destinations or []


@task
def remove_duplicate_phones(destinations: List) -> List:
    """
    Remove duplicate phone numbers from destinations list
    """
    if not destinations:
        return []

    seen_phones = set()
    unique_destinations = []

    for dest in destinations:
        if isinstance(dest, dict):
            phone = dest.get("to", "")
        else:
            phone = str(dest)

        if phone not in seen_phones:
            seen_phones.add(phone)
            unique_destinations.append(dest)

    log(f"Removed {len(destinations) - len(unique_destinations)} duplicate phone numbers")
    return unique_destinations


@task
def processar_json_e_transcrever_audios(
    dados_entrada: Union[pd.DataFrame, List[Dict[str, Any]]],
    max_duration_seconds: int = 300,
) -> List[Dict[str, Any]]:
    """
    Processa uma lista de registros ou um DataFrame, transcrevendo áudios encontrados no JSON.

    Args:
        dados_entrada: Lista de dicionários ou DataFrame, cada um contendo 'json_data'.
        max_duration_seconds: Duração máxima permitida para os áudios.

    Returns:
        Lista de dicionários com o campo 'json_data' modificado (campo 'texto' das mensagens de áudio preenchido).
    """
    dados_processados = []

    if isinstance(dados_entrada, pd.DataFrame):
        dados_entrada = dados_entrada.to_dict("records")

    for registro in dados_entrada:
        data = registro.get("json_data")
        id_reply = registro.get("id_reply", "ID_Not_Found")

        if not data or not isinstance(data, dict):
            log(
                f"Registro {id_reply} sem 'json_data' válido ou não é um dicionário. Pulando.",
                level="warning",
            )
            dados_processados.append(registro)
            continue

        try:
            mensagens = data.get("messages", [])
            mensagens_atualizadas = []
            audio_encontrado = False

            for msg in mensagens:
                msg_copy = msg.copy()
                media = msg_copy.get("media")
                texto_original = msg_copy.get("text")
                url_audio = None

                if media and isinstance(media, dict):
                    url_audio = media.get("file")
                    content_type = media.get("contentType", "").lower()

                    if (
                        url_audio
                        and not texto_original
                        and (
                            "audio" in content_type
                            or any(url_audio.endswith(ext) for ext in [".mp3", ".wav", ".ogg", ".oga", ".opus"])
                        )
                    ):
                        audio_encontrado = True
                        log(f"Áudio encontrado para transcrição na sessão {id_reply}, mensagem ID {msg_copy.get('id')}")
                        audio_path_temp = None
                        try:
                            audio_path_temp = download_audio(url_audio)
                            check_audio_file(audio_path_temp)
                            check_audio_duration(audio_path_temp, max_duration_seconds)
                            transcricao = transcribe_audio(audio_path_temp)
                            msg_copy["text"] = transcricao
                            log(
                                f"Transcrição concluída para sessão {id_reply}, msg {msg_copy.get('id')}: Status {'sucesso' if transcricao != 'Áudio sem conteúdo reconhecível' else 'sem_conteudo'}"
                            )

                        except (
                            AudioDownloadError,
                            AudioProcessingError,
                            AudioTranscriptionError,
                        ) as e:
                            erro_msg = f"ERRO_TRANSCRICAO: {type(e).__name__}: {e!s}"
                            log(
                                f"Erro ao transcrever áudio sessão {id_reply}, msg {msg_copy.get('id')}: {erro_msg}",
                                level="error",
                            )
                            msg_copy["text"] = None
                        except Exception as e:
                            erro_msg = f"ERRO_INESPERADO_TRANSCRICAO: {type(e).__name__}: {e!s}"
                            log(
                                f"Erro inesperado ao processar áudio sessão {id_reply}, msg {msg_copy.get('id')}: {erro_msg}",
                                level="error",
                            )
                            msg_copy["text"] = None
                        finally:
                            if audio_path_temp and os.path.exists(audio_path_temp):
                                try:
                                    os.unlink(audio_path_temp)
                                except Exception as e_unlink:
                                    log(
                                        f"Erro ao remover arquivo temporário {audio_path_temp}: {e_unlink}",
                                        level="warning",
                                    )

                mensagens_atualizadas.append(msg_copy)
            if audio_encontrado:
                data["messages"] = mensagens_atualizadas
                registro_atualizado = registro.copy()
                registro_atualizado["json_data"] = data
                dados_processados.append(registro_atualizado)
            else:
                dados_processados.append(registro)

        except Exception as e:
            log(
                f"Erro inesperado ao processar registro {id_reply} (dict json_data): {e}",
                level="error",
            )
            dados_processados.append(registro)

    log(f"Processamento JSON e transcrição concluídos para {len(dados_entrada)} registros.")
    return dados_processados


@task
def criar_dataframe_de_lista(dados_processados: list) -> pd.DataFrame:
    """
    Converts a list of processed data into a pandas DataFrame.

    Args:
        dados_processados: List of dictionaries containing processed data

    Returns:
        A pandas DataFrame created from the input list
    """
    return pd.DataFrame(dados_processados)<|MERGE_RESOLUTION|>--- conflicted
+++ resolved
@@ -61,13 +61,9 @@
         new_state = Completed(message="Flow new state")
 
         # Raise a TerminationSignal with the new state
-<<<<<<< HEAD
         raise TerminationSignal(
             state=new_state
         )
-=======
-        raise TerminationSignal(message="Flow terminated", state=new_state)
->>>>>>> 02f81027
 
     for item in all_attendances:
         data.append(
